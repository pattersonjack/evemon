﻿<?xml version="1.0" encoding="utf-8"?>
<root>
  <!-- 
    Microsoft ResX Schema 
    
    Version 2.0
    
    The primary goals of this format is to allow a simple XML format 
    that is mostly human readable. The generation and parsing of the 
    various data types are done through the TypeConverter classes 
    associated with the data types.
    
    Example:
    
    ... ado.net/XML headers & schema ...
    <resheader name="resmimetype">text/microsoft-resx</resheader>
    <resheader name="version">2.0</resheader>
    <resheader name="reader">System.Resources.ResXResourceReader, System.Windows.Forms, ...</resheader>
    <resheader name="writer">System.Resources.ResXResourceWriter, System.Windows.Forms, ...</resheader>
    <data name="Name1"><value>this is my long string</value><comment>this is a comment</comment></data>
    <data name="Color1" type="System.Drawing.Color, System.Drawing">Blue</data>
    <data name="Bitmap1" mimetype="application/x-microsoft.net.object.binary.base64">
        <value>[base64 mime encoded serialized .NET Framework object]</value>
    </data>
    <data name="Icon1" type="System.Drawing.Icon, System.Drawing" mimetype="application/x-microsoft.net.object.bytearray.base64">
        <value>[base64 mime encoded string representing a byte array form of the .NET Framework object]</value>
        <comment>This is a comment</comment>
    </data>
                
    There are any number of "resheader" rows that contain simple 
    name/value pairs.
    
    Each data row contains a name, and value. The row also contains a 
    type or mimetype. Type corresponds to a .NET class that support 
    text/value conversion through the TypeConverter architecture. 
    Classes that don't support this are serialized and stored with the 
    mimetype set.
    
    The mimetype is used for serialized objects, and tells the 
    ResXResourceReader how to depersist the object. This is currently not 
    extensible. For a given mimetype the value must be set accordingly:
    
    Note - application/x-microsoft.net.object.binary.base64 is the format 
    that the ResXResourceWriter will generate, however the reader can 
    read any of the formats listed below.
    
    mimetype: application/x-microsoft.net.object.binary.base64
    value   : The object must be serialized with 
            : System.Runtime.Serialization.Formatters.Binary.BinaryFormatter
            : and then encoded with base64 encoding.
    
    mimetype: application/x-microsoft.net.object.soap.base64
    value   : The object must be serialized with 
            : System.Runtime.Serialization.Formatters.Soap.SoapFormatter
            : and then encoded with base64 encoding.

    mimetype: application/x-microsoft.net.object.bytearray.base64
    value   : The object must be serialized into a byte array 
            : using a System.ComponentModel.TypeConverter
            : and then encoded with base64 encoding.
    -->
  <xsd:schema id="root" xmlns="" xmlns:xsd="http://www.w3.org/2001/XMLSchema" xmlns:msdata="urn:schemas-microsoft-com:xml-msdata">
    <xsd:import namespace="http://www.w3.org/XML/1998/namespace" />
    <xsd:element name="root" msdata:IsDataSet="true">
      <xsd:complexType>
        <xsd:choice maxOccurs="unbounded">
          <xsd:element name="metadata">
            <xsd:complexType>
              <xsd:sequence>
                <xsd:element name="value" type="xsd:string" minOccurs="0" />
              </xsd:sequence>
              <xsd:attribute name="name" use="required" type="xsd:string" />
              <xsd:attribute name="type" type="xsd:string" />
              <xsd:attribute name="mimetype" type="xsd:string" />
              <xsd:attribute ref="xml:space" />
            </xsd:complexType>
          </xsd:element>
          <xsd:element name="assembly">
            <xsd:complexType>
              <xsd:attribute name="alias" type="xsd:string" />
              <xsd:attribute name="name" type="xsd:string" />
            </xsd:complexType>
          </xsd:element>
          <xsd:element name="data">
            <xsd:complexType>
              <xsd:sequence>
                <xsd:element name="value" type="xsd:string" minOccurs="0" msdata:Ordinal="1" />
                <xsd:element name="comment" type="xsd:string" minOccurs="0" msdata:Ordinal="2" />
              </xsd:sequence>
              <xsd:attribute name="name" type="xsd:string" use="required" msdata:Ordinal="1" />
              <xsd:attribute name="type" type="xsd:string" msdata:Ordinal="3" />
              <xsd:attribute name="mimetype" type="xsd:string" msdata:Ordinal="4" />
              <xsd:attribute ref="xml:space" />
            </xsd:complexType>
          </xsd:element>
          <xsd:element name="resheader">
            <xsd:complexType>
              <xsd:sequence>
                <xsd:element name="value" type="xsd:string" minOccurs="0" msdata:Ordinal="1" />
              </xsd:sequence>
              <xsd:attribute name="name" type="xsd:string" use="required" />
            </xsd:complexType>
          </xsd:element>
        </xsd:choice>
      </xsd:complexType>
    </xsd:element>
  </xsd:schema>
  <resheader name="resmimetype">
    <value>text/microsoft-resx</value>
  </resheader>
  <resheader name="version">
    <value>2.0</value>
  </resheader>
  <resheader name="reader">
    <value>System.Resources.ResXResourceReader, System.Windows.Forms, Version=4.0.0.0, Culture=neutral, PublicKeyToken=b77a5c561934e089</value>
  </resheader>
  <resheader name="writer">
    <value>System.Resources.ResXResourceWriter, System.Windows.Forms, Version=4.0.0.0, Culture=neutral, PublicKeyToken=b77a5c561934e089</value>
  </resheader>
  <metadata name="cmsContextMenu.TrayLocation" type="System.Drawing.Point, System.Drawing, Version=4.0.0.0, Culture=neutral, PublicKeyToken=b03f5f7f11d50a3a">
    <value>147, 17</value>
  </metadata>
  <assembly alias="System.Drawing" name="System.Drawing, Version=4.0.0.0, Culture=neutral, PublicKeyToken=b03f5f7f11d50a3a" />
  <data name="miShowInSkillExplorer.Image" type="System.Drawing.Bitmap, System.Drawing" mimetype="application/x-microsoft.net.object.bytearray.base64">
    <value>
        iVBORw0KGgoAAAANSUhEUgAAABAAAAAQCAYAAAAf8/9hAAAABGdBTUEAAK/INwWK6QAAABh0RVh0U29m
        dHdhcmUAUGFpbnQuTkVUIHYzLjM2qefiJQAAAktJREFUOE+Vk2tP0mEYh93Y+hj/V25tpaGkzkpTg0SL
        PIKaNFIDwoHJQTmIgjNIOagokmQaHsgjRZaH2cpSgYqYLrLR+g6+183t1z+2thjK6Hl939fz3PfvelJS
        /uPIfEKtIiCiJN3StFxHEa5yieYNHiF530i0bvHDcp/QlRSAO1fJvuvhHIhXG/DgLR/yzfsYDBlhDulB
        QuwJIdUTN1JrZ8qOrIGHmPruhHt/HPMRF5Z+TuPFLzcJ6YbcLzSfCil3Ml3qdSnG9obx7NtjTO8/weyP
        CSxEJrEYmYIpqIN0W2A4EcAcKMi7OUI/Hg6a4QgNQLneAt4iBw0va9C9pYTBr4H4XYMtpjlHk4HLuixc
        NeQeVo+yoHjTAlvQBImXD84kq//284ozfxoavbVhwUr9eNzNtPZ0dH1QQf9RA+OODqZAD7QbbWA5GBv/
        FvOW2OqmV7XxMVKl59Cx2Y7OTRV6tjvR69NDvSZF6VBRDKB+tlLL87DjAWmSs6DKzuOi8sJhqYUOsUeA
        Pn8PmtxcEnKtv2y0ODpCzfStMBlvYg+yVNS83E7asWGnK/oSwRwPLDsDZc5iyF6L0LYmAXe+KrEH2Wqq
        q3GGi15/NyyfDLB96cPIVyucuzY83bNDudaCOwtVp3uQqUhLzVZnHMmWxdFRrJ+N0VQcoX6M7g5CvtKM
        Onf5yR783TqtLZ1NxntAf5QPprUIrKHraPWKIF66h4qxklgPTlOSjJeS05FJXNFnEwXGXIJuzguX2Arj
        PUjqd5FFhcZLaoYlPybG38Z4KSx7yj4JAAAAAElFTkSuQmCC
</value>
  </data>
  <data name="miChangeLevel.Image" type="System.Drawing.Bitmap, System.Drawing" mimetype="application/x-microsoft.net.object.bytearray.base64">
    <value>
        iVBORw0KGgoAAAANSUhEUgAAABAAAAAQCAYAAAAf8/9hAAAABGdBTUEAALGPC/xhBQAAAAlwSFlzAAAO
        vAAADrwBlbxySQAAAB90RVh0U29mdHdhcmUAUGFpbnQuTkVUID8/Pz8/PyAzLjUuMeCnx3gAAALdSURB
        VDhPZZJJT1NhFIaJP8JEFwb1FxivrogDujDRhXEBRI0GNQQSlAoiVhGLIUiYSstUGVqh80RbbnsvhdLS
        GdoKbWmhLaNiJBfjwrhT09fboiZXvuTkWz3POe/5voKCP2dza8udSqWc8UTSEo7GDJ5QRDfjn9dO+QL5
        svuCGtrtrSw8cfLQX4ZzZzY2mEQqDXckCr3ThwHSjjYtySmh0farR6FtPHzk6EFJIp1hvnz7jg97X7G6
        swtPMoNgehNziQx0/gi0vnC++sz0z36VofFY4XGuxB+LM+u7e1ja3MFCZhOhtS3MxlNQeUIHqktv+9Gi
        nDjLiWALLDCR9W228xosC1Fo2G7/w2OuebSTTlwXK7MlovHzHIFy1sNMR1dAhmN5gWl+CcbgYv62hKKQ
        OoOoV9tQPmrExc532dJeBVcgttgZejGB5MfPWP20m9+Db2WNjbINeywFQ2gZLZMuVCusuNwtz5b1q7gC
        oYlmppeSCLPAXCINLws72B1029zosLrQYfNAaPejdkSPLEEg3dUBToRmtZnReMPITZEbXWh1oklHsZld
        aNBQ4Oum0DXpgL65GdmyG3kJR9BhtDFkOA7q/TJ6qTnUjpswRM6gkQVb2dFFpAVisRgURWGAVwOJRFrB
        EbRqScbMLo9eTGLYEYDSG4GQckMdWILMMQX7EIHYNAGBQIAHw4ZspcJ6gSN4PjbBVL1VoUKiQuWwFo+k
        BtyVaFAnk/+D1T0EmvQkSmVmPDa6ijmCK697mds9MtwfVKKahXnjZvCkMmgG9zvn4HqFFjy9A7dkJJ5Y
        3Jc4gmKBiGkx0DCFYphbWYc3HodJug8PtxGsVIkqFY26CSfujNvwlPRyBedeiZjyPjmqRw3gsx9G018E
        P90JeTeBh2yMCrkVNboZPJv04J6SBp8KcAWnGtqZ0/xOEC+EOPNSBIJ9JlETgattvSh6M5L7PLg2qEXJ
        qBk3ZewE1n3BbwjkSudxK4Z/AAAAAElFTkSuQmCC
</value>
  </data>
  <metadata name="sfdSave.TrayLocation" type="System.Drawing.Point, System.Drawing, Version=4.0.0.0, Culture=neutral, PublicKeyToken=b03f5f7f11d50a3a">
    <value>422, 17</value>
  </metadata>
  <metadata name="tmrAutoRefresh.TrayLocation" type="System.Drawing.Point, System.Drawing, Version=4.0.0.0, Culture=neutral, PublicKeyToken=b03f5f7f11d50a3a">
    <value>17, 17</value>
  </metadata>
  <metadata name="tsPlan.TrayLocation" type="System.Drawing.Point, System.Drawing, Version=4.0.0.0, Culture=neutral, PublicKeyToken=b03f5f7f11d50a3a">
    <value>512, 17</value>
  </metadata>
  <data name="tsbMoveUp.Image" type="System.Drawing.Bitmap, System.Drawing" mimetype="application/x-microsoft.net.object.bytearray.base64">
    <value>
        iVBORw0KGgoAAAANSUhEUgAAABAAAAAQCAYAAAAf8/9hAAAAAXNSR0IArs4c6QAAAARnQU1BAACxjwv8
        YQUAAAAJcEhZcwAADsMAAA7DAcdvqGQAAAHdSURBVDhPlZPda1JhHMf9V6JksQtjxAbdjF0UY0abuxFp
        d7bRTY5eyKCSGIgFsxf2YsyluVO2XqCNwkXBVNqN5aaigcEuyrd8idzEJkedfTu/x44k50D5wIfn4fd7
        vp/fgXOOQiGs6ecFiFieFHBjKQ/jYg7n5rLQ3/kG3c0MhqfS6DemGMcuJkG51qIw9x6wrzdge7uPe546
        pldrML+owrTM4wpXwQXHHibmy4yeiS2pgCRmdx5XH+Yxeb85WWvJQG1KYeDPVJpMHNEH2gXLa5voZPWp
        x/8t+PSVx+R8ErHtgsQtETx6FWi7FE/yMD7IYclfR4+Wk0h6h860P4Hz5UZL8HfY+hrQWRLo1rjaJBKB
        /ZkXfO0XYl94XLJn4fIJb0EIG5zA2N0KBi9HcXjYgVA8h2qtAYnA5n6HYrnOwv3nozh6NoTbgmB8rsRQ
        aZ9CecqBQ0M2dk8imOXeIPW9inShipQAfTROb4OFT99KoGuEYz2xLyuIJyoQIYHpcTM8ei0C5Ul7q0d3
        ZAUfP5dBBAVIQGHN9QhOGNZxcHAGwTj1fzJkBb5ICf7wLnzhEhOoRhdw4Li1BdVFZAVrgSIYH2jfgUc4
        e4S9Wae9CdVkBSsbP/C/yAqo2Anir/wbGmx+aD9+b4QAAAAASUVORK5CYII=
</value>
  </data>
  <data name="tsbMoveDown.Image" type="System.Drawing.Bitmap, System.Drawing" mimetype="application/x-microsoft.net.object.bytearray.base64">
    <value>
        iVBORw0KGgoAAAANSUhEUgAAABAAAAAQCAYAAAAf8/9hAAAAAXNSR0IArs4c6QAAAARnQU1BAACxjwv8
        YQUAAAAJcEhZcwAADsMAAA7DAcdvqGQAAAH3SURBVDhPrZPrS1NhGMD9c7p8CD8USDWiTyWybjAMwkJd
        aEmlwYpiSDStWMjImrma5WKuFKals4u4ScNYUagQKBmjnKe2VV5a6W7HX+e8ueCwEQk98ON9z/s87+95
        zoFTVKSEtTtOjuauOI2dMUy3otRd/0xlyyfKL0noL8yiM0UEJQ0zqPf+hHrZ9RwcwzL2p1lsvgzWvjSW
        nhRmT5IzriXqnT8x3kgIio1v8gWqxOKOce5OjBNtvzsbmiVKzRF2rHZVO6tsqgxpBZ7B16wltpRW/2fB
        vUchzQCm21Eabs5Sdy2M0TpJhWVck9+8u0o7QYc3qCk4ZZ+hK5ihTfmgV/pkyuqH/y5wPPCTTK+QUkim
        ZWpa3tHhlznrljlkW0ZX/XA1Lys1MnkT2N3PmEtkmE9kxXq4aYIm7woVrVkMl7+yrWpA5HL5PEGr6zGR
        LynUdz/dLnHMNo35Phy8+p09jWHW7/dQcsTLzhofkXgqfwJVMPlxiRdvF9CbRjnuWOakM8kBi8Qu0wRb
        jw6xTu+kPxgRdQUneDWVQKV/NMbGci/7LkqUnZ9CVxtgw967dA99UPI/BAUFgfFFRsYWCIwt0uOPCsn2
        2hGKDS46B8LiPEdBwWBoDsFLdZ3H9UQSkvbe9+I5h0/ZFxT0Br/xrxQUqIdrIfcr/wKgHIHgofq4rQAA
        AABJRU5ErkJggg==
</value>
  </data>
  <data name="tsSortPriorities.Image" type="System.Drawing.Bitmap, System.Drawing" mimetype="application/x-microsoft.net.object.bytearray.base64">
    <value>
        iVBORw0KGgoAAAANSUhEUgAAABAAAAAQCAYAAAAf8/9hAAAAAXNSR0IArs4c6QAAAARnQU1BAACxjwv8
        YQUAAAAJcEhZcwAADsMAAA7DAcdvqGQAAAD5SURBVDhPY2CgBsia/Uhl0eF3/8k2C6SZIgNANiMbUF5e
        ng3E/0tKSv4XFBT8z87O/p+amvo/ISHhf2Rk5P/g4GBU18JcsOggBd4g2/8gjXP3v/0/a8/r/yG9t1XI
        NgikuXfLS/JiIqTttkrnpudwzTExMdkRERH/AwMD/3t5ef13dnb+b2Nj89/ExOS/rq7ufzU1NVSL2tY/
        /9+45un/mlVPyXMB2f6GaSxf9vh/6dLH/4sXPybfBSDNFoVXyI8FkGaYC4yMjLK1tbX/q6io/JeTk/sv
        Li7+X0hI6D8PD89/dnb2/8zMzKguBWkEYduiyx0UhwepBgAA22181NKFbMMAAAAASUVORK5CYII=
</value>
  </data>
  <data name="tsbToggleSkills.Image" type="System.Drawing.Bitmap, System.Drawing" mimetype="application/x-microsoft.net.object.bytearray.base64">
    <value>
        iVBORw0KGgoAAAANSUhEUgAAABAAAAAQCAYAAAAf8/9hAAAAAXNSR0IArs4c6QAAAARnQU1BAACxjwv8
        YQUAAAAJcEhZcwAADsMAAA7DAcdvqGQAAAIqSURBVDhPjZJfT5JhGIf9MJ12Zie11eoztFWu2Tpqa+ug
        zWazubXSJQMrKKdt1kYZVKCboL0JqGgJCDQFEUFy/IuKQJkK7wsiXAGbm+Ub9WzPybN7133fv+dqaZE5
        YmEX9+wEYn6b/f09trcyyNUdeatWq5T3ijimjCzPjVMUd4gHF1j32v4PIIl5PNOjJNccVMsSO0k/G47n
        BJyW5gBqnaXCDgvvXxFfnaNSLiJuJtgNC6xNDRL22imXy7V19qlUKrXy6u/A+oNv4QMBu549cYvvG8uk
        grNkfEb8Y30EvXNks1lyuRySJMkDVpxWkkEn8/oH6Hou83VxhOBYN6smJS67QCgUIhqNks/njwLqaQY8
        86TjIaZHFKhvnCNo6mbdoiQwqUYYf4vL5WpARFGUB6TiX/DPG1k0DXD/SivRj49IzmjIBgR02mEEQSAc
        DlMqleQBkljAUQvRPfmC/munSPtekwub8Vu1PBtQYzQaicVijSBlnagHadYP4f9kpqe9lZh7iJ8r41je
        PKVfpcRgMJDJZOS7HxCtJj3emVE6zx/n87sOInYtA8q7KBQKbDYbhUKhOcBuMTM9OkzXpRNM9F1k5OEt
        7nR2oNPpSCQSDQeaKh1a9WEYVtHVfobeqye5fb0NjVpNJBL5e3iHiT++pXg5pOJm21kunD5GX+89PB4P
        xWKx+egHkLpliy4ng5p+njxWsbS09O+9D09Q/4m6KOl0unFltf0jhF9xPP9epb3zKQAAAABJRU5ErkJg
        gg==
</value>
  </data>
  <data name="tsbToggleRemapping.Image" type="System.Drawing.Bitmap, System.Drawing" mimetype="application/x-microsoft.net.object.bytearray.base64">
    <value>
        iVBORw0KGgoAAAANSUhEUgAAABAAAAAQCAYAAAAf8/9hAAAAAXNSR0IArs4c6QAAAARnQU1BAACxjwv8
        YQUAAAAJcEhZcwAADsMAAA7DAcdvqGQAAAGnSURBVDhPtZPbSgJRGIV7Hh/FJwgjgggCCYIgCCIoTMmw
        01SGlmkOapk1pWVmanaQDnY0jRDTxlEz7U7GfbnaOgRB04UXbVh3+/vW/8PebW3/fQy+En5G7y2ipc4G
        7Ip9wnn+CcdZFTruDwEXF7FN47kUsUnjvhCbTQ2B47wK9rQKe7QCjVuQn8BzJSKaIojQhJ8InDFJoN8p
        gj2pYu24gtXwB0acvLyg0RpOEoQoHEwQ2M8kgdYjwBapwBIqw3xYxpA1Ky9w0cYjCgYfCQIPBNaoJBjd
        yGMlWIYp8A7jfgkDy5nfArVaTfcUEaCw/55g745gOSJCqVRimOWx5C9hYa8IZreAPmMaCoXit2TtRJTg
        WwLvTR2mo1rz0qAli3lfAXOcgKktAb2zL/IrWI5F+Ci8S2EuXsdiQBL0mzKY2RZg8OSh3+DRbXiWF5hD
        NexQkLuuY+uqDuZAEqiZNCbdPCbWeWgdOXTqUvICIx250crQzFF41i8JeqZfoHO9NWENm4VKm2ztJXbp
        UxTMYcyexajtFe2aRGuCDtqoGk82we+09Bf+/fIXc+9kh+0Ff98AAAAASUVORK5CYII=
</value>
  </data>
  <data name="tsbColorKey.Image" type="System.Drawing.Bitmap, System.Drawing" mimetype="application/x-microsoft.net.object.bytearray.base64">
    <value>
        iVBORw0KGgoAAAANSUhEUgAAABAAAAAQCAYAAAAf8/9hAAAAAXNSR0IArs4c6QAAAARnQU1BAACxjwv8
<<<<<<< HEAD
        YQUAAAAJcEhZcwAADsMAAA7DAcdvqGQAAAMdSURBVDhPbZNrSFNxGMZfL0WU5IfuF8qSLiRUYAvTLtjN
        odXSStNhUZbOS1tKthnRMQstKzDLOfOSt3KWupn3eduUdM2ti0tMrYw0MFK/+CGh6OnsjDSzPzy8/A/n
        +T2ch/cQ/XtCTTtXS1/leya9/Oyd3PnD7YppeG2svn62SH+aCDbT3p94EGqcvUBiehSZ24ckVT+Y4vdg
        lH1gHveAKexG8G0Tlomef3SRNm6aDmHNK6ONA7eqBpBQ9glMST/kmkEMjoxDpR+agMRlm7H4pPqHR1yN
        3xTInAhjlqzoA87n9UKcy+phD1SGr7Ccd4NjECveQCx/BfF9E4IT2zD3ZO03aUreCiskrMPD66YZkQ/e
        Qni3E8JUMzfPys0o1A7iQhZ7v/ECwsR2CK8/hzChFS6nquAc1VSWkZExg+zCDHdPpL4BP14PfoIB/Gsd
        CLzzEpcLunE5vwuS9Nfgx+nAlzaDf6EB/BgN3MMqMTOgYTg9PX0DLZJ0vN4Tb4CTqBkbJTrwYnTYIW2B
        tvMb9wmm3lHwwmvBC6uG65lKrAtSYemhYpCv8tfVezn7aI3E+N0lpg10vAkk1MGWlX1QM64o33OAlq4R
        zBRUwN5bBdr3FORZBNpRAOKX4XC8OpaWiw1fnUQ60LF6UECjVf4NkBX2cgDt2xGQTznIqxS0h03e9Qjk
        kQc68Ayhycpz5BhuqNgQxQJ8a0B+taAjddyUFfRYAeZhLm0ifWchyD0Xtsc042kKxX6iUGPs+qgW0MEK
        0KFKkKCKm7K8biuA7YIz71ZOpm97CMeQxt7MzExXC8BxfoR+xM5HDfKe1KXcLg7QamYBf8zb80GsmQRF
        v/yuqhOys7MXcKtgJzJ62fqzHewv4eQgUKO87QsHGBr9DudAtoM/ZrbEVee1tQqFYsuUbXSIaJfZBDb/
        pL1PME9QBrdIDdzC6+AmqoGzP9uBJZktc0mkrv1Gao4fwzD20/6J5WItb1ZIaz8d1Vibt7RuaZ/txT5Y
        O+Z5qTqF3T7ef81/0wSMyn3zxfo4p2jd462yOnng9dIzaWkZPLlcvvDf1N+aqgJbxHJHNAAAAABJRU5E
        rkJggg==
=======
        YQUAAAAJcEhZcwAADsMAAA7DAcdvqGQAAAMeSURBVDhPbZNrSFNxGMbf1CQq8kPZnbKkCwoV1MK0C3Zz
        2GVpqdmwqEznpS0l24zoqImaFaTlnHnXeemis9TUqbkp6pqbmktMuxhpYKR96UOC0dPZGWplf3h4+R/O
        83s4D+8h+vcEGXevlXYVuCd2fvJM7plwuW4cXR+lq58r0p0jwqwZ7089CDLMtZcYi8Ly3iJRNQjm4Tsw
        pW/BFPeDUfYh4LYRK0StH5yljZtnQljz6gjD0K3qIcSVfwTzZBBy9TCGx8ah0o1MQaKzTVh6pmzCLbrG
        +y/IvFBDlqzkPS7lD0Ccxyq3Hyr9F5jPm+HvECteQSzvgvi+EQEJbVhwpvar9G7+KgskuMPN46YJYQ9e
        Q5jSA2GqiZsX5CYoNcO4nMXek15CmNAOYXwrhHEtcD5bDcfwF+UZGRmzyTpYn3I69RX4MTrw4/Tg3+iA
        /51OXCvsw7WCXkjSu8GP1oIvbQL/cgP4kWq4BlfB1q9hND093YmWSDq698Xo4SBqwiaJFrxILXZJm6Hp
        +cp9gnHgG3ghteAFP8fWwCpsOKXC8qMPQV5Fv2Lv5RygdRLDD+fINtDJFyChFlasbE414XrpOw7Q3DsG
        W0ElbDxVoAOPQe4loF2FIH45jsVURNFKsf6Lg0gL8qkH+TVa5NsAmXKAA2hej4EOPQV5lIH2scl7ikBu
        +aDDzxCUXHqR7EL0lU7hLMCrBuRdCzpex01ZYb8FYBrl0qbSdytBrnmw8lGPpykUB4mCDFEbw5tBRypB
        R6tAgmpuyvL7LAC2C868t3Q6fUcu7M43DmRmZm41A+wWherGrA9VgDyndTWvlwO0mFjApHlnAYg1k0D5
        yzu2Ii47O9ueWwVrkcHDypft4OATTvMFFXja9pkDjHz7AUd/toNJM1vimkuaWoVCse2vbZwf2i6b5d/0
        k/Y/wkJBOVzC1HAJqYOLqAaOvmwH5mS2zGVh2vak1BxvhmFsZvwTK8Ua3pzzLYN0Qm1p3ty6uX22F5sA
        zXf3q8/vstvH+6/5T5qAUbluuVIf7RChLd4uq5P7x5cFpqVl8ORy+eJ/U38DhoICUrLHgk8AAAAASUVO
        RK5CYII=
>>>>>>> 9169c3b8
</value>
  </data>
  <metadata name="ilIcons.TrayLocation" type="System.Drawing.Point, System.Drawing, Version=4.0.0.0, Culture=neutral, PublicKeyToken=b03f5f7f11d50a3a">
    <value>284, 17</value>
  </metadata>
  <data name="ilIcons.ImageStream" mimetype="application/x-microsoft.net.object.binary.base64">
    <value>
        AAEAAAD/////AQAAAAAAAAAMAgAAAFdTeXN0ZW0uV2luZG93cy5Gb3JtcywgVmVyc2lvbj00LjAuMC4w
        LCBDdWx0dXJlPW5ldXRyYWwsIFB1YmxpY0tleVRva2VuPWI3N2E1YzU2MTkzNGUwODkFAQAAACZTeXN0
        ZW0uV2luZG93cy5Gb3Jtcy5JbWFnZUxpc3RTdHJlYW1lcgEAAAAERGF0YQcCAgAAAAkDAAAADwMAAABw
<<<<<<< HEAD
        BgAAAk1TRnQBSQFMAgEBBwEAAQwBAgEMAQIBEAEAARABAAT/AREBAAj/AUIBTQE2BwABNgMAASgDAAFA
=======
        BgAAAk1TRnQBSQFMAgEBBwEAASQBAgEkAQIBEAEAARABAAT/AREBAAj/AUIBTQE2BwABNgMAASgDAAFA
>>>>>>> 9169c3b8
        AwABIAMAAQEBAAEQBgABEP8A/wD/AP8A/wD/AP8A/wD/ACMAAUQBXAFzAW4cAAE4AQkBuwFOHAAB4gES
        AXMBUyQAAXkBMgF5ATIBeQEyAXkBMgF5ATIOAAFlAWAB6QFkAXMBbhoAAXgBDQHZAR0BuwFOGgABAwEb
        AScBKwFzAU8iAAF5ATIBeQFOAXkBTgF5AU4BeQEyDgABZgFgAdEBbQHpAWQBUwFuGAABmQENAZsBOgHZ
        AR0BuwFKGAABAwEfAW4BRwEnASsBcgFPFAABPwFPAT8BTwE/AU8BPwFPAT8BTwIAAXkBMgF5AU4BeQFO
        AXkBTgF5ATIOAAGIAWQB8QFxAfEBbQHqAWQBUgFuFgABuQERAbwBPgGcAT4B2gEdAbsBRhYAASQBJwGP
        AUsBbwFHAScBKwFyAU8SAAE+AVMBPgFTAT4BUwE+AVMBPwFPAgABeQEyAXkBTgF5AU4BeQFOAXkBMg4A
        AcoBaAEyAXIB0AFtAfEBcQEKAWUBMgFuAf8BfxIAAdoBGQG8AUIBmwE6AbwBPgH6AR0BmwFGAf8BfxIA
        AUYBKwGRAU8BbgFHAY8BSwEoAS8BcQFLAf8Bfw4AAT4BUwE+AVMBPgFTAT4BUwE/AU8CAAF5ATIBeQFO
        AXkBTgF5AU4BeQEyDgABCwFpAVMBcgHQAW0B0QFtARIBcgELAWkBEQFuEgABGgEiAdwBSgGcAToBnAE6
        AbwBQgH6ASEBmwFCEgABSAEzAZIBUwFuAUcBbgFHAZABSwFIAS8BcAFLDgABPgFTAT4BUwE+AVMBPgFT
        AT4BUwIAAXkBMgE+AVMBeQFOAXkBTgF5ATIOAAFNAW0BdAF2ARIBcgESAXIBMwFyASwBaQErAWUSAAE7
        ASoB/QFOAbwBQgG8AUIB3AFGAToBJgH5ASESAAFqATcBswFXAZABSwGQAUsBkQFPAUkBNwEpATMMAAGM
        ATEBPgFTAT8BZwE+AVMBPgFTAT4BUwEpASUBeQEyAT4BUwE+AVMBPgFTAXkBMgGlARQMAAGOAXEBlQF2
        AVMBcgF0AXYBjgFtAXUBbhQAAVwBMgEdAVMB3QFKAf0BTgFbATIB/AFOFAABjAE/AbQBWwGSAVMBswFX
        AWwBPwFzAVcQAAE+AVMBPwFnAT8BZwE/AWcBPgFTAgABeQFOAT4BUwE+AVMBPgFTAXkBMg4AAbABcQG2
        AXYBlQF2AdEBcQG2AXIWAAGcATYBHQFXAR0BUwGcAToBHAFXFgABjQFDAbUBWwG0AVsBjgFHAZUBXxIA
        AT4BUwE/AWcBPwFnAT8BZwE+AVMCAAF5AU4BPgFTAT4BUwE+AVMBeQEyDgAB8QFxAbYBdgESAXIBGQF3
        GAABnAE+AT0BVwHdAUIBXQFjGAABjwFHAbUBXwGQAU8BuAFnFAABPgFTAT8BZwE/AWcBPwFnAT4BUwIA
        AT4BUwE+AVMBPgFTAT4BUwF5ATIOAAHxAXUB8QFxAToBdxoAAb0BQgG9AT4BfQFnGgABrwFLAY8BRwG5
        AWsWAAE+AVMBPgFTAT4BUwE+AVMBPgFTAgABPgFTAT4BUwE+AVMBPgFTAXkBTg4AATIBcgFaAXccAAHd
        AUYBfQFrHAABkQFPAboBayQAAT4BUwE+AVMBPgFTAT4BUwF5AU52AAE+AVMBPgFTAT4BUwE+AVMBPgFT
        hgABQgFNAT4HAAE+AwABKAMAAUADAAEgAwABAQEAAQEGAAEBFgAD/wEABv8CAAb/AgAG/wIABv8CAAb/
        AgAG/wIAAfABDwH+AX8C/wIAAfgBHwH8AT8C/wIAAfwBPwH4AR8C/wIAAf4BfwHwAQ8C/wIABv8CAAb/
        AgAG/wIABv8CAAb/AgAG/wIAEP8B8wH/AfMB/wHzAv8BBwHxAf8B8QH/AfEC/wEHAfAB/wHwAf8B8AH/
        AcEBBwHwAX8B8AF/AfABfwHBAQcB8AEfAfABHwHwAR8BwQEHAfABHwHwAR8B8AEfAcEBBwHwAR8B8AEf
        AfABHwGAAQMB8AE/AfABPwHwAT8BwQEHAfABfwHwAX8B8AF/AcEBBwHwAf8B8AH/AfAB/wHBAQcB8QH/
        AfEB/wHxAf8BwQEHAfMB/wHzAf8B8wL/AQcH/wEHCP8L
</value>
  </data>
  <metadata name="tmrSelect.TrayLocation" type="System.Drawing.Point, System.Drawing, Version=4.0.0.0, Culture=neutral, PublicKeyToken=b03f5f7f11d50a3a">
    <value>593, 17</value>
  </metadata>
  <metadata name="tsPreferences.TrayLocation" type="System.Drawing.Point, System.Drawing, Version=4.0.0.0, Culture=neutral, PublicKeyToken=b03f5f7f11d50a3a">
    <value>696, 17</value>
  </metadata>
  <data name="preferencesMenu.Image" type="System.Drawing.Bitmap, System.Drawing" mimetype="application/x-microsoft.net.object.bytearray.base64">
    <value>
        iVBORw0KGgoAAAANSUhEUgAAABAAAAAQCAYAAAAf8/9hAAAAAXNSR0IArs4c6QAAAARnQU1BAACxjwv8
<<<<<<< HEAD
        YQUAAAAJcEhZcwAADsMAAA7DAcdvqGQAAALhSURBVDhPjZN7LNVhHMZTh0LLtHTG2LLjshyl43LcHee4
        nVxz6chsjQyd3MLcqg25T60lbcV/ldEw6RRpsUppIcIoy6iYSzpubVi139P3GKmF9W6ffbff932e93nf
        9/du27b5UKKWgh3E9i3mbdhSCJVTY6VeVDW4HI4eVTVC5X/MVLJSkzMaqqsme9ta8expy8c37e0LAoHA
        IC4uzoTNZqtvahIVdVzj4f2670O9PWiovMO8625nhvq6sTw/g8GeTowMf5jmcrl62traijSKlOuDVmCV
        lRTOv+/swM3iIowM9KO1QYbp0VHMyuX4Mv6ZmZfPMY1lpT8zU1J0Vs9m3eBaXnZzuOQYEsJCmdMhElxM
        jsf1gjwsz81isPsVFma+Qj42irbH9ZBIJGb/bMPf3Rmhfl4IErvBgXf4ra+L8FKg2G0yPUaKzPhYLH2b
        x+2SYmZ6fAIV5eVjf8XnGRkUB7qL4CcSwNnyCK7mnGtfm2BvZhob6ueLpIiTSJNGoqr8BlobH8ymS6Wa
        v03szM05fkInBLq5wM7MFC8b76Gj7Xnp6tXttuaZnfdyskPf6xfIiD0DWeUtUG8vsXPFxIprlO/pYEur
        m+NJzV0szs0APxbRJKvt93UVJRwy5GS52lrA/CAHzbJ6yKoqpkhmQRxYMQhKTFR14/NgpLOfGR7oJfEy
        psY+4UpmJnNC7AFXG2v4Ch0ZU319xsfZEcbGhgUkCyYcVgy8RCJHscCmJdDTAz1dnYx8YhRNFDP3bAyO
        2vKRHnUKQr4lrEwMkBYdPUuSMiKeEK+dg1KIt/c+d9pGhMQf4QE+TEl2BopSk/CorgaFVCkBPO35YCkp
        tZDoMuFPsBUGa3+UMovFshLaWFVHBQcgJykO+ckJtGIYIgO8obFHY4n6tTT/AmFNqP6hXQmieHVqNHhU
        o93t+V26WpotAguLframZq66umoCfbcntIgtX6eiuYtQXJMuob0adcNH9As90kKnh7evhgAAAABJRU5E
        rkJggg==
=======
        YQUAAAAJcEhZcwAADsMAAA7DAcdvqGQAAALlSURBVDhPjZN5SFRRGMWzRsuMxMiGCYVk1MixbFzG3XEm
        l8llzKUxEUITtcktFbcK1LRSNKKNFv+pSDIsTCc0I6WyFJcWLSNJtBhJzWZGDVQq3ul7olmk0oUfH7zv
        nnPPvffdFSuWHnrUYllFrFxm3qItVqifnawMpGos4PPNqa4lDP7HzKAgOzOvvrpqpKe1BU8eN3980dEx
        KRaLLVNSUmy4XK7RkiYJCXuN6+pqvvf3dEN18zrztquN6X/zCjMTWvR1d2Fw4MOYQCAw5/F4bBo25cKg
        FThXz5VMvO/qxJWyUgy+60VLvQpjajV0Gg2G1YOM9ouGabh09md+VtbmubNZMDh/orApVrEHaTHRzMEo
        BY5npuLiqROYGdeh71UbJrVfoRlSo/VhLRQKhd0/2wj180Z0SCAiZL7wEO54Ld8lKQ+X+Y7kJimRn5qM
        6W8TuHamhBn7PIzKioqhv+ILrS3Lwv2kCJGK4e24E2eLjnTMT3C3s02ODpEjI24/cpTxqKq4jJaG+7pc
        pdLkt4mbvT0/ROKFcN9dcLOzxfOGe+hsfXph7urWOQvtjgZ6ueFN+zPkJR+C6tYNUG8DsXrWxElgfTLA
        w5VWt8ejO7cxNa4FfkyhUXW3V+4jTdtuxS/wcXWA/TY+mlS1UFVVjpLMgdgyaxCRnm7oKxLCevMmZuBd
        D4lnMDr0CeX5+cw+mT98XJwhl3gythYWTLC3J7ZutTpFskjCY9YgUCr1lIldmsMD/PGys53RDKvRSDGL
        Dydht6sIuQkHIBE5wsnGEjmJiTqSXCVSCdn8OehFBQVt9KNtxClCERsWzJwrzENpdgYe1NxBCVVKgAB3
        ETh6es0kOk2EElzWYP6P0udwOE4SF6fqhMgwFGWk4GRmGq0Yg/iwIBivN56m/l2af4xwJgz/0M4GYV/d
        WhpCqol+7qKXZqYmzWIHh16uiUmxkZFhGn13J0yJZV8n21xDsNdkRvDmoi76iH4BkYJCZeloLKUAAAAA
        SUVORK5CYII=
>>>>>>> 9169c3b8
</value>
  </data>
  <metadata name="$this.TrayHeight" type="System.Int32, mscorlib, Version=4.0.0.0, Culture=neutral, PublicKeyToken=b77a5c561934e089">
    <value>83</value>
  </metadata>
</root><|MERGE_RESOLUTION|>--- conflicted
+++ resolved
@@ -1,361 +1,322 @@
-﻿<?xml version="1.0" encoding="utf-8"?>
-<root>
-  <!-- 
-    Microsoft ResX Schema 
-    
-    Version 2.0
-    
-    The primary goals of this format is to allow a simple XML format 
-    that is mostly human readable. The generation and parsing of the 
-    various data types are done through the TypeConverter classes 
-    associated with the data types.
-    
-    Example:
-    
-    ... ado.net/XML headers & schema ...
-    <resheader name="resmimetype">text/microsoft-resx</resheader>
-    <resheader name="version">2.0</resheader>
-    <resheader name="reader">System.Resources.ResXResourceReader, System.Windows.Forms, ...</resheader>
-    <resheader name="writer">System.Resources.ResXResourceWriter, System.Windows.Forms, ...</resheader>
-    <data name="Name1"><value>this is my long string</value><comment>this is a comment</comment></data>
-    <data name="Color1" type="System.Drawing.Color, System.Drawing">Blue</data>
-    <data name="Bitmap1" mimetype="application/x-microsoft.net.object.binary.base64">
-        <value>[base64 mime encoded serialized .NET Framework object]</value>
-    </data>
-    <data name="Icon1" type="System.Drawing.Icon, System.Drawing" mimetype="application/x-microsoft.net.object.bytearray.base64">
-        <value>[base64 mime encoded string representing a byte array form of the .NET Framework object]</value>
-        <comment>This is a comment</comment>
-    </data>
-                
-    There are any number of "resheader" rows that contain simple 
-    name/value pairs.
-    
-    Each data row contains a name, and value. The row also contains a 
-    type or mimetype. Type corresponds to a .NET class that support 
-    text/value conversion through the TypeConverter architecture. 
-    Classes that don't support this are serialized and stored with the 
-    mimetype set.
-    
-    The mimetype is used for serialized objects, and tells the 
-    ResXResourceReader how to depersist the object. This is currently not 
-    extensible. For a given mimetype the value must be set accordingly:
-    
-    Note - application/x-microsoft.net.object.binary.base64 is the format 
-    that the ResXResourceWriter will generate, however the reader can 
-    read any of the formats listed below.
-    
-    mimetype: application/x-microsoft.net.object.binary.base64
-    value   : The object must be serialized with 
-            : System.Runtime.Serialization.Formatters.Binary.BinaryFormatter
-            : and then encoded with base64 encoding.
-    
-    mimetype: application/x-microsoft.net.object.soap.base64
-    value   : The object must be serialized with 
-            : System.Runtime.Serialization.Formatters.Soap.SoapFormatter
-            : and then encoded with base64 encoding.
-
-    mimetype: application/x-microsoft.net.object.bytearray.base64
-    value   : The object must be serialized into a byte array 
-            : using a System.ComponentModel.TypeConverter
-            : and then encoded with base64 encoding.
-    -->
-  <xsd:schema id="root" xmlns="" xmlns:xsd="http://www.w3.org/2001/XMLSchema" xmlns:msdata="urn:schemas-microsoft-com:xml-msdata">
-    <xsd:import namespace="http://www.w3.org/XML/1998/namespace" />
-    <xsd:element name="root" msdata:IsDataSet="true">
-      <xsd:complexType>
-        <xsd:choice maxOccurs="unbounded">
-          <xsd:element name="metadata">
-            <xsd:complexType>
-              <xsd:sequence>
-                <xsd:element name="value" type="xsd:string" minOccurs="0" />
-              </xsd:sequence>
-              <xsd:attribute name="name" use="required" type="xsd:string" />
-              <xsd:attribute name="type" type="xsd:string" />
-              <xsd:attribute name="mimetype" type="xsd:string" />
-              <xsd:attribute ref="xml:space" />
-            </xsd:complexType>
-          </xsd:element>
-          <xsd:element name="assembly">
-            <xsd:complexType>
-              <xsd:attribute name="alias" type="xsd:string" />
-              <xsd:attribute name="name" type="xsd:string" />
-            </xsd:complexType>
-          </xsd:element>
-          <xsd:element name="data">
-            <xsd:complexType>
-              <xsd:sequence>
-                <xsd:element name="value" type="xsd:string" minOccurs="0" msdata:Ordinal="1" />
-                <xsd:element name="comment" type="xsd:string" minOccurs="0" msdata:Ordinal="2" />
-              </xsd:sequence>
-              <xsd:attribute name="name" type="xsd:string" use="required" msdata:Ordinal="1" />
-              <xsd:attribute name="type" type="xsd:string" msdata:Ordinal="3" />
-              <xsd:attribute name="mimetype" type="xsd:string" msdata:Ordinal="4" />
-              <xsd:attribute ref="xml:space" />
-            </xsd:complexType>
-          </xsd:element>
-          <xsd:element name="resheader">
-            <xsd:complexType>
-              <xsd:sequence>
-                <xsd:element name="value" type="xsd:string" minOccurs="0" msdata:Ordinal="1" />
-              </xsd:sequence>
-              <xsd:attribute name="name" type="xsd:string" use="required" />
-            </xsd:complexType>
-          </xsd:element>
-        </xsd:choice>
-      </xsd:complexType>
-    </xsd:element>
-  </xsd:schema>
-  <resheader name="resmimetype">
-    <value>text/microsoft-resx</value>
-  </resheader>
-  <resheader name="version">
-    <value>2.0</value>
-  </resheader>
-  <resheader name="reader">
-    <value>System.Resources.ResXResourceReader, System.Windows.Forms, Version=4.0.0.0, Culture=neutral, PublicKeyToken=b77a5c561934e089</value>
-  </resheader>
-  <resheader name="writer">
-    <value>System.Resources.ResXResourceWriter, System.Windows.Forms, Version=4.0.0.0, Culture=neutral, PublicKeyToken=b77a5c561934e089</value>
-  </resheader>
-  <metadata name="cmsContextMenu.TrayLocation" type="System.Drawing.Point, System.Drawing, Version=4.0.0.0, Culture=neutral, PublicKeyToken=b03f5f7f11d50a3a">
-    <value>147, 17</value>
-  </metadata>
-  <assembly alias="System.Drawing" name="System.Drawing, Version=4.0.0.0, Culture=neutral, PublicKeyToken=b03f5f7f11d50a3a" />
-  <data name="miShowInSkillExplorer.Image" type="System.Drawing.Bitmap, System.Drawing" mimetype="application/x-microsoft.net.object.bytearray.base64">
-    <value>
-        iVBORw0KGgoAAAANSUhEUgAAABAAAAAQCAYAAAAf8/9hAAAABGdBTUEAAK/INwWK6QAAABh0RVh0U29m
-        dHdhcmUAUGFpbnQuTkVUIHYzLjM2qefiJQAAAktJREFUOE+Vk2tP0mEYh93Y+hj/V25tpaGkzkpTg0SL
-        PIKaNFIDwoHJQTmIgjNIOagokmQaHsgjRZaH2cpSgYqYLrLR+g6+183t1z+2thjK6Hl939fz3PfvelJS
-        /uPIfEKtIiCiJN3StFxHEa5yieYNHiF530i0bvHDcp/QlRSAO1fJvuvhHIhXG/DgLR/yzfsYDBlhDulB
-        QuwJIdUTN1JrZ8qOrIGHmPruhHt/HPMRF5Z+TuPFLzcJ6YbcLzSfCil3Ml3qdSnG9obx7NtjTO8/weyP
-        CSxEJrEYmYIpqIN0W2A4EcAcKMi7OUI/Hg6a4QgNQLneAt4iBw0va9C9pYTBr4H4XYMtpjlHk4HLuixc
-        NeQeVo+yoHjTAlvQBImXD84kq//284ozfxoavbVhwUr9eNzNtPZ0dH1QQf9RA+OODqZAD7QbbWA5GBv/
-        FvOW2OqmV7XxMVKl59Cx2Y7OTRV6tjvR69NDvSZF6VBRDKB+tlLL87DjAWmSs6DKzuOi8sJhqYUOsUeA
-        Pn8PmtxcEnKtv2y0ODpCzfStMBlvYg+yVNS83E7asWGnK/oSwRwPLDsDZc5iyF6L0LYmAXe+KrEH2Wqq
-        q3GGi15/NyyfDLB96cPIVyucuzY83bNDudaCOwtVp3uQqUhLzVZnHMmWxdFRrJ+N0VQcoX6M7g5CvtKM
-        Onf5yR783TqtLZ1NxntAf5QPprUIrKHraPWKIF66h4qxklgPTlOSjJeS05FJXNFnEwXGXIJuzguX2Arj
-        PUjqd5FFhcZLaoYlPybG38Z4KSx7yj4JAAAAAElFTkSuQmCC
-</value>
-  </data>
-  <data name="miChangeLevel.Image" type="System.Drawing.Bitmap, System.Drawing" mimetype="application/x-microsoft.net.object.bytearray.base64">
-    <value>
-        iVBORw0KGgoAAAANSUhEUgAAABAAAAAQCAYAAAAf8/9hAAAABGdBTUEAALGPC/xhBQAAAAlwSFlzAAAO
-        vAAADrwBlbxySQAAAB90RVh0U29mdHdhcmUAUGFpbnQuTkVUID8/Pz8/PyAzLjUuMeCnx3gAAALdSURB
-        VDhPZZJJT1NhFIaJP8JEFwb1FxivrogDujDRhXEBRI0GNQQSlAoiVhGLIUiYSstUGVqh80RbbnsvhdLS
-        GdoKbWmhLaNiJBfjwrhT09fboiZXvuTkWz3POe/5voKCP2dza8udSqWc8UTSEo7GDJ5QRDfjn9dO+QL5
-        svuCGtrtrSw8cfLQX4ZzZzY2mEQqDXckCr3ThwHSjjYtySmh0farR6FtPHzk6EFJIp1hvnz7jg97X7G6
-        swtPMoNgehNziQx0/gi0vnC++sz0z36VofFY4XGuxB+LM+u7e1ja3MFCZhOhtS3MxlNQeUIHqktv+9Gi
-        nDjLiWALLDCR9W228xosC1Fo2G7/w2OuebSTTlwXK7MlovHzHIFy1sNMR1dAhmN5gWl+CcbgYv62hKKQ
-        OoOoV9tQPmrExc532dJeBVcgttgZejGB5MfPWP20m9+Db2WNjbINeywFQ2gZLZMuVCusuNwtz5b1q7gC
-        oYlmppeSCLPAXCINLws72B1029zosLrQYfNAaPejdkSPLEEg3dUBToRmtZnReMPITZEbXWh1oklHsZld
-        aNBQ4Oum0DXpgL65GdmyG3kJR9BhtDFkOA7q/TJ6qTnUjpswRM6gkQVb2dFFpAVisRgURWGAVwOJRFrB
-        EbRqScbMLo9eTGLYEYDSG4GQckMdWILMMQX7EIHYNAGBQIAHw4ZspcJ6gSN4PjbBVL1VoUKiQuWwFo+k
-        BtyVaFAnk/+D1T0EmvQkSmVmPDa6ijmCK697mds9MtwfVKKahXnjZvCkMmgG9zvn4HqFFjy9A7dkJJ5Y
-        3Jc4gmKBiGkx0DCFYphbWYc3HodJug8PtxGsVIkqFY26CSfujNvwlPRyBedeiZjyPjmqRw3gsx9G018E
-        P90JeTeBh2yMCrkVNboZPJv04J6SBp8KcAWnGtqZ0/xOEC+EOPNSBIJ9JlETgattvSh6M5L7PLg2qEXJ
-        qBk3ZewE1n3BbwjkSudxK4Z/AAAAAElFTkSuQmCC
-</value>
-  </data>
-  <metadata name="sfdSave.TrayLocation" type="System.Drawing.Point, System.Drawing, Version=4.0.0.0, Culture=neutral, PublicKeyToken=b03f5f7f11d50a3a">
-    <value>422, 17</value>
-  </metadata>
-  <metadata name="tmrAutoRefresh.TrayLocation" type="System.Drawing.Point, System.Drawing, Version=4.0.0.0, Culture=neutral, PublicKeyToken=b03f5f7f11d50a3a">
-    <value>17, 17</value>
-  </metadata>
-  <metadata name="tsPlan.TrayLocation" type="System.Drawing.Point, System.Drawing, Version=4.0.0.0, Culture=neutral, PublicKeyToken=b03f5f7f11d50a3a">
-    <value>512, 17</value>
-  </metadata>
-  <data name="tsbMoveUp.Image" type="System.Drawing.Bitmap, System.Drawing" mimetype="application/x-microsoft.net.object.bytearray.base64">
-    <value>
-        iVBORw0KGgoAAAANSUhEUgAAABAAAAAQCAYAAAAf8/9hAAAAAXNSR0IArs4c6QAAAARnQU1BAACxjwv8
-        YQUAAAAJcEhZcwAADsMAAA7DAcdvqGQAAAHdSURBVDhPlZPda1JhHMf9V6JksQtjxAbdjF0UY0abuxFp
-        d7bRTY5eyKCSGIgFsxf2YsyluVO2XqCNwkXBVNqN5aaigcEuyrd8idzEJkedfTu/x44k50D5wIfn4fd7
-        vp/fgXOOQiGs6ecFiFieFHBjKQ/jYg7n5rLQ3/kG3c0MhqfS6DemGMcuJkG51qIw9x6wrzdge7uPe546
-        pldrML+owrTM4wpXwQXHHibmy4yeiS2pgCRmdx5XH+Yxeb85WWvJQG1KYeDPVJpMHNEH2gXLa5voZPWp
-        x/8t+PSVx+R8ErHtgsQtETx6FWi7FE/yMD7IYclfR4+Wk0h6h860P4Hz5UZL8HfY+hrQWRLo1rjaJBKB
-        /ZkXfO0XYl94XLJn4fIJb0EIG5zA2N0KBi9HcXjYgVA8h2qtAYnA5n6HYrnOwv3nozh6NoTbgmB8rsRQ
-        aZ9CecqBQ0M2dk8imOXeIPW9inShipQAfTROb4OFT99KoGuEYz2xLyuIJyoQIYHpcTM8ei0C5Ul7q0d3
-        ZAUfP5dBBAVIQGHN9QhOGNZxcHAGwTj1fzJkBb5ICf7wLnzhEhOoRhdw4Li1BdVFZAVrgSIYH2jfgUc4
-        e4S9Wae9CdVkBSsbP/C/yAqo2Anir/wbGmx+aD9+b4QAAAAASUVORK5CYII=
-</value>
-  </data>
-  <data name="tsbMoveDown.Image" type="System.Drawing.Bitmap, System.Drawing" mimetype="application/x-microsoft.net.object.bytearray.base64">
-    <value>
-        iVBORw0KGgoAAAANSUhEUgAAABAAAAAQCAYAAAAf8/9hAAAAAXNSR0IArs4c6QAAAARnQU1BAACxjwv8
-        YQUAAAAJcEhZcwAADsMAAA7DAcdvqGQAAAH3SURBVDhPrZPrS1NhGMD9c7p8CD8USDWiTyWybjAMwkJd
-        aEmlwYpiSDStWMjImrma5WKuFKals4u4ScNYUagQKBmjnKe2VV5a6W7HX+e8ueCwEQk98ON9z/s87+95
-        zoFTVKSEtTtOjuauOI2dMUy3otRd/0xlyyfKL0noL8yiM0UEJQ0zqPf+hHrZ9RwcwzL2p1lsvgzWvjSW
-        nhRmT5IzriXqnT8x3kgIio1v8gWqxOKOce5OjBNtvzsbmiVKzRF2rHZVO6tsqgxpBZ7B16wltpRW/2fB
-        vUchzQCm21Eabs5Sdy2M0TpJhWVck9+8u0o7QYc3qCk4ZZ+hK5ihTfmgV/pkyuqH/y5wPPCTTK+QUkim
-        ZWpa3tHhlznrljlkW0ZX/XA1Lys1MnkT2N3PmEtkmE9kxXq4aYIm7woVrVkMl7+yrWpA5HL5PEGr6zGR
-        LynUdz/dLnHMNo35Phy8+p09jWHW7/dQcsTLzhofkXgqfwJVMPlxiRdvF9CbRjnuWOakM8kBi8Qu0wRb
-        jw6xTu+kPxgRdQUneDWVQKV/NMbGci/7LkqUnZ9CVxtgw967dA99UPI/BAUFgfFFRsYWCIwt0uOPCsn2
-        2hGKDS46B8LiPEdBwWBoDsFLdZ3H9UQSkvbe9+I5h0/ZFxT0Br/xrxQUqIdrIfcr/wKgHIHgofq4rQAA
-        AABJRU5ErkJggg==
-</value>
-  </data>
-  <data name="tsSortPriorities.Image" type="System.Drawing.Bitmap, System.Drawing" mimetype="application/x-microsoft.net.object.bytearray.base64">
-    <value>
-        iVBORw0KGgoAAAANSUhEUgAAABAAAAAQCAYAAAAf8/9hAAAAAXNSR0IArs4c6QAAAARnQU1BAACxjwv8
-        YQUAAAAJcEhZcwAADsMAAA7DAcdvqGQAAAD5SURBVDhPY2CgBsia/Uhl0eF3/8k2C6SZIgNANiMbUF5e
-        ng3E/0tKSv4XFBT8z87O/p+amvo/ISHhf2Rk5P/g4GBU18JcsOggBd4g2/8gjXP3v/0/a8/r/yG9t1XI
-        NgikuXfLS/JiIqTttkrnpudwzTExMdkRERH/AwMD/3t5ef13dnb+b2Nj89/ExOS/rq7ufzU1NVSL2tY/
-        /9+45un/mlVPyXMB2f6GaSxf9vh/6dLH/4sXPybfBSDNFoVXyI8FkGaYC4yMjLK1tbX/q6io/JeTk/sv
-        Li7+X0hI6D8PD89/dnb2/8zMzKguBWkEYduiyx0UhwepBgAA22181NKFbMMAAAAASUVORK5CYII=
-</value>
-  </data>
-  <data name="tsbToggleSkills.Image" type="System.Drawing.Bitmap, System.Drawing" mimetype="application/x-microsoft.net.object.bytearray.base64">
-    <value>
-        iVBORw0KGgoAAAANSUhEUgAAABAAAAAQCAYAAAAf8/9hAAAAAXNSR0IArs4c6QAAAARnQU1BAACxjwv8
-        YQUAAAAJcEhZcwAADsMAAA7DAcdvqGQAAAIqSURBVDhPjZJfT5JhGIf9MJ12Zie11eoztFWu2Tpqa+ug
-        zWazubXSJQMrKKdt1kYZVKCboL0JqGgJCDQFEUFy/IuKQJkK7wsiXAGbm+Ub9WzPybN7133fv+dqaZE5
-        YmEX9+wEYn6b/f09trcyyNUdeatWq5T3ijimjCzPjVMUd4gHF1j32v4PIIl5PNOjJNccVMsSO0k/G47n
-        BJyW5gBqnaXCDgvvXxFfnaNSLiJuJtgNC6xNDRL22imXy7V19qlUKrXy6u/A+oNv4QMBu549cYvvG8uk
-        grNkfEb8Y30EvXNks1lyuRySJMkDVpxWkkEn8/oH6Hou83VxhOBYN6smJS67QCgUIhqNks/njwLqaQY8
-        86TjIaZHFKhvnCNo6mbdoiQwqUYYf4vL5WpARFGUB6TiX/DPG1k0DXD/SivRj49IzmjIBgR02mEEQSAc
-        DlMqleQBkljAUQvRPfmC/munSPtekwub8Vu1PBtQYzQaicVijSBlnagHadYP4f9kpqe9lZh7iJ8r41je
-        PKVfpcRgMJDJZOS7HxCtJj3emVE6zx/n87sOInYtA8q7KBQKbDYbhUKhOcBuMTM9OkzXpRNM9F1k5OEt
-        7nR2oNPpSCQSDQeaKh1a9WEYVtHVfobeqye5fb0NjVpNJBL5e3iHiT++pXg5pOJm21kunD5GX+89PB4P
-        xWKx+egHkLpliy4ng5p+njxWsbS09O+9D09Q/4m6KOl0unFltf0jhF9xPP9epb3zKQAAAABJRU5ErkJg
-        gg==
-</value>
-  </data>
-  <data name="tsbToggleRemapping.Image" type="System.Drawing.Bitmap, System.Drawing" mimetype="application/x-microsoft.net.object.bytearray.base64">
-    <value>
-        iVBORw0KGgoAAAANSUhEUgAAABAAAAAQCAYAAAAf8/9hAAAAAXNSR0IArs4c6QAAAARnQU1BAACxjwv8
-        YQUAAAAJcEhZcwAADsMAAA7DAcdvqGQAAAGnSURBVDhPtZPbSgJRGIV7Hh/FJwgjgggCCYIgCCIoTMmw
-        01SGlmkOapk1pWVmanaQDnY0jRDTxlEz7U7GfbnaOgRB04UXbVh3+/vW/8PebW3/fQy+En5G7y2ipc4G
-        7Ip9wnn+CcdZFTruDwEXF7FN47kUsUnjvhCbTQ2B47wK9rQKe7QCjVuQn8BzJSKaIojQhJ8InDFJoN8p
-        gj2pYu24gtXwB0acvLyg0RpOEoQoHEwQ2M8kgdYjwBapwBIqw3xYxpA1Ky9w0cYjCgYfCQIPBNaoJBjd
-        yGMlWIYp8A7jfgkDy5nfArVaTfcUEaCw/55g745gOSJCqVRimOWx5C9hYa8IZreAPmMaCoXit2TtRJTg
-        WwLvTR2mo1rz0qAli3lfAXOcgKktAb2zL/IrWI5F+Ci8S2EuXsdiQBL0mzKY2RZg8OSh3+DRbXiWF5hD
-        NexQkLuuY+uqDuZAEqiZNCbdPCbWeWgdOXTqUvICIx250crQzFF41i8JeqZfoHO9NWENm4VKm2ztJXbp
-        UxTMYcyexajtFe2aRGuCDtqoGk82we+09Bf+/fIXc+9kh+0Ff98AAAAASUVORK5CYII=
-</value>
-  </data>
-  <data name="tsbColorKey.Image" type="System.Drawing.Bitmap, System.Drawing" mimetype="application/x-microsoft.net.object.bytearray.base64">
-    <value>
-        iVBORw0KGgoAAAANSUhEUgAAABAAAAAQCAYAAAAf8/9hAAAAAXNSR0IArs4c6QAAAARnQU1BAACxjwv8
-<<<<<<< HEAD
-        YQUAAAAJcEhZcwAADsMAAA7DAcdvqGQAAAMdSURBVDhPbZNrSFNxGMZfL0WU5IfuF8qSLiRUYAvTLtjN
-        odXSStNhUZbOS1tKthnRMQstKzDLOfOSt3KWupn3eduUdM2ti0tMrYw0MFK/+CGh6OnsjDSzPzy8/A/n
-        +T2ch/cQ/XtCTTtXS1/leya9/Oyd3PnD7YppeG2svn62SH+aCDbT3p94EGqcvUBiehSZ24ckVT+Y4vdg
-        lH1gHveAKexG8G0Tlomef3SRNm6aDmHNK6ONA7eqBpBQ9glMST/kmkEMjoxDpR+agMRlm7H4pPqHR1yN
-        3xTInAhjlqzoA87n9UKcy+phD1SGr7Ccd4NjECveQCx/BfF9E4IT2zD3ZO03aUreCiskrMPD66YZkQ/e
-        Qni3E8JUMzfPys0o1A7iQhZ7v/ECwsR2CK8/hzChFS6nquAc1VSWkZExg+zCDHdPpL4BP14PfoIB/Gsd
-        CLzzEpcLunE5vwuS9Nfgx+nAlzaDf6EB/BgN3MMqMTOgYTg9PX0DLZJ0vN4Tb4CTqBkbJTrwYnTYIW2B
-        tvMb9wmm3lHwwmvBC6uG65lKrAtSYemhYpCv8tfVezn7aI3E+N0lpg10vAkk1MGWlX1QM64o33OAlq4R
-        zBRUwN5bBdr3FORZBNpRAOKX4XC8OpaWiw1fnUQ60LF6UECjVf4NkBX2cgDt2xGQTznIqxS0h03e9Qjk
-        kQc68Ayhycpz5BhuqNgQxQJ8a0B+taAjddyUFfRYAeZhLm0ifWchyD0Xtsc042kKxX6iUGPs+qgW0MEK
-        0KFKkKCKm7K8biuA7YIz71ZOpm97CMeQxt7MzExXC8BxfoR+xM5HDfKe1KXcLg7QamYBf8zb80GsmQRF
-        v/yuqhOys7MXcKtgJzJ62fqzHewv4eQgUKO87QsHGBr9DudAtoM/ZrbEVee1tQqFYsuUbXSIaJfZBDb/
-        pL1PME9QBrdIDdzC6+AmqoGzP9uBJZktc0mkrv1Gao4fwzD20/6J5WItb1ZIaz8d1Vibt7RuaZ/txT5Y
-        O+Z5qTqF3T7ef81/0wSMyn3zxfo4p2jd462yOnng9dIzaWkZPLlcvvDf1N+aqgJbxHJHNAAAAABJRU5E
-        rkJggg==
-=======
-        YQUAAAAJcEhZcwAADsMAAA7DAcdvqGQAAAMeSURBVDhPbZNrSFNxGMbf1CQq8kPZnbKkCwoV1MK0C3Zz
-        2GVpqdmwqEznpS0l24zoqImaFaTlnHnXeemis9TUqbkp6pqbmktMuxhpYKR96UOC0dPZGWplf3h4+R/O
-        83s4D+8h+vcEGXevlXYVuCd2fvJM7plwuW4cXR+lq58r0p0jwqwZ7089CDLMtZcYi8Ly3iJRNQjm4Tsw
-        pW/BFPeDUfYh4LYRK0StH5yljZtnQljz6gjD0K3qIcSVfwTzZBBy9TCGx8ah0o1MQaKzTVh6pmzCLbrG
-        +y/IvFBDlqzkPS7lD0Ccxyq3Hyr9F5jPm+HvECteQSzvgvi+EQEJbVhwpvar9G7+KgskuMPN46YJYQ9e
-        Q5jSA2GqiZsX5CYoNcO4nMXek15CmNAOYXwrhHEtcD5bDcfwF+UZGRmzyTpYn3I69RX4MTrw4/Tg3+iA
-        /51OXCvsw7WCXkjSu8GP1oIvbQL/cgP4kWq4BlfB1q9hND093YmWSDq698Xo4SBqwiaJFrxILXZJm6Hp
-        +cp9gnHgG3ghteAFP8fWwCpsOKXC8qMPQV5Fv2Lv5RygdRLDD+fINtDJFyChFlasbE414XrpOw7Q3DsG
-        W0ElbDxVoAOPQe4loF2FIH45jsVURNFKsf6Lg0gL8qkH+TVa5NsAmXKAA2hej4EOPQV5lIH2scl7ikBu
-        +aDDzxCUXHqR7EL0lU7hLMCrBuRdCzpex01ZYb8FYBrl0qbSdytBrnmw8lGPpykUB4mCDFEbw5tBRypB
-        R6tAgmpuyvL7LAC2C868t3Q6fUcu7M43DmRmZm41A+wWherGrA9VgDyndTWvlwO0mFjApHlnAYg1k0D5
-        yzu2Ii47O9ueWwVrkcHDypft4OATTvMFFXja9pkDjHz7AUd/toNJM1vimkuaWoVCse2vbZwf2i6b5d/0
-        k/Y/wkJBOVzC1HAJqYOLqAaOvmwH5mS2zGVh2vak1BxvhmFsZvwTK8Ua3pzzLYN0Qm1p3ty6uX22F5sA
-        zXf3q8/vstvH+6/5T5qAUbluuVIf7RChLd4uq5P7x5cFpqVl8ORy+eJ/U38DhoICUrLHgk8AAAAASUVO
-        RK5CYII=
->>>>>>> 9169c3b8
-</value>
-  </data>
-  <metadata name="ilIcons.TrayLocation" type="System.Drawing.Point, System.Drawing, Version=4.0.0.0, Culture=neutral, PublicKeyToken=b03f5f7f11d50a3a">
-    <value>284, 17</value>
-  </metadata>
-  <data name="ilIcons.ImageStream" mimetype="application/x-microsoft.net.object.binary.base64">
-    <value>
-        AAEAAAD/////AQAAAAAAAAAMAgAAAFdTeXN0ZW0uV2luZG93cy5Gb3JtcywgVmVyc2lvbj00LjAuMC4w
-        LCBDdWx0dXJlPW5ldXRyYWwsIFB1YmxpY0tleVRva2VuPWI3N2E1YzU2MTkzNGUwODkFAQAAACZTeXN0
-        ZW0uV2luZG93cy5Gb3Jtcy5JbWFnZUxpc3RTdHJlYW1lcgEAAAAERGF0YQcCAgAAAAkDAAAADwMAAABw
-<<<<<<< HEAD
-        BgAAAk1TRnQBSQFMAgEBBwEAAQwBAgEMAQIBEAEAARABAAT/AREBAAj/AUIBTQE2BwABNgMAASgDAAFA
-=======
-        BgAAAk1TRnQBSQFMAgEBBwEAASQBAgEkAQIBEAEAARABAAT/AREBAAj/AUIBTQE2BwABNgMAASgDAAFA
->>>>>>> 9169c3b8
-        AwABIAMAAQEBAAEQBgABEP8A/wD/AP8A/wD/AP8A/wD/ACMAAUQBXAFzAW4cAAE4AQkBuwFOHAAB4gES
-        AXMBUyQAAXkBMgF5ATIBeQEyAXkBMgF5ATIOAAFlAWAB6QFkAXMBbhoAAXgBDQHZAR0BuwFOGgABAwEb
-        AScBKwFzAU8iAAF5ATIBeQFOAXkBTgF5AU4BeQEyDgABZgFgAdEBbQHpAWQBUwFuGAABmQENAZsBOgHZ
-        AR0BuwFKGAABAwEfAW4BRwEnASsBcgFPFAABPwFPAT8BTwE/AU8BPwFPAT8BTwIAAXkBMgF5AU4BeQFO
-        AXkBTgF5ATIOAAGIAWQB8QFxAfEBbQHqAWQBUgFuFgABuQERAbwBPgGcAT4B2gEdAbsBRhYAASQBJwGP
-        AUsBbwFHAScBKwFyAU8SAAE+AVMBPgFTAT4BUwE+AVMBPwFPAgABeQEyAXkBTgF5AU4BeQFOAXkBMg4A
-        AcoBaAEyAXIB0AFtAfEBcQEKAWUBMgFuAf8BfxIAAdoBGQG8AUIBmwE6AbwBPgH6AR0BmwFGAf8BfxIA
-        AUYBKwGRAU8BbgFHAY8BSwEoAS8BcQFLAf8Bfw4AAT4BUwE+AVMBPgFTAT4BUwE/AU8CAAF5ATIBeQFO
-        AXkBTgF5AU4BeQEyDgABCwFpAVMBcgHQAW0B0QFtARIBcgELAWkBEQFuEgABGgEiAdwBSgGcAToBnAE6
-        AbwBQgH6ASEBmwFCEgABSAEzAZIBUwFuAUcBbgFHAZABSwFIAS8BcAFLDgABPgFTAT4BUwE+AVMBPgFT
-        AT4BUwIAAXkBMgE+AVMBeQFOAXkBTgF5ATIOAAFNAW0BdAF2ARIBcgESAXIBMwFyASwBaQErAWUSAAE7
-        ASoB/QFOAbwBQgG8AUIB3AFGAToBJgH5ASESAAFqATcBswFXAZABSwGQAUsBkQFPAUkBNwEpATMMAAGM
-        ATEBPgFTAT8BZwE+AVMBPgFTAT4BUwEpASUBeQEyAT4BUwE+AVMBPgFTAXkBMgGlARQMAAGOAXEBlQF2
-        AVMBcgF0AXYBjgFtAXUBbhQAAVwBMgEdAVMB3QFKAf0BTgFbATIB/AFOFAABjAE/AbQBWwGSAVMBswFX
-        AWwBPwFzAVcQAAE+AVMBPwFnAT8BZwE/AWcBPgFTAgABeQFOAT4BUwE+AVMBPgFTAXkBMg4AAbABcQG2
-        AXYBlQF2AdEBcQG2AXIWAAGcATYBHQFXAR0BUwGcAToBHAFXFgABjQFDAbUBWwG0AVsBjgFHAZUBXxIA
-        AT4BUwE/AWcBPwFnAT8BZwE+AVMCAAF5AU4BPgFTAT4BUwE+AVMBeQEyDgAB8QFxAbYBdgESAXIBGQF3
-        GAABnAE+AT0BVwHdAUIBXQFjGAABjwFHAbUBXwGQAU8BuAFnFAABPgFTAT8BZwE/AWcBPwFnAT4BUwIA
-        AT4BUwE+AVMBPgFTAT4BUwF5ATIOAAHxAXUB8QFxAToBdxoAAb0BQgG9AT4BfQFnGgABrwFLAY8BRwG5
-        AWsWAAE+AVMBPgFTAT4BUwE+AVMBPgFTAgABPgFTAT4BUwE+AVMBPgFTAXkBTg4AATIBcgFaAXccAAHd
-        AUYBfQFrHAABkQFPAboBayQAAT4BUwE+AVMBPgFTAT4BUwF5AU52AAE+AVMBPgFTAT4BUwE+AVMBPgFT
-        hgABQgFNAT4HAAE+AwABKAMAAUADAAEgAwABAQEAAQEGAAEBFgAD/wEABv8CAAb/AgAG/wIABv8CAAb/
-        AgAG/wIAAfABDwH+AX8C/wIAAfgBHwH8AT8C/wIAAfwBPwH4AR8C/wIAAf4BfwHwAQ8C/wIABv8CAAb/
-        AgAG/wIABv8CAAb/AgAG/wIAEP8B8wH/AfMB/wHzAv8BBwHxAf8B8QH/AfEC/wEHAfAB/wHwAf8B8AH/
-        AcEBBwHwAX8B8AF/AfABfwHBAQcB8AEfAfABHwHwAR8BwQEHAfABHwHwAR8B8AEfAcEBBwHwAR8B8AEf
-        AfABHwGAAQMB8AE/AfABPwHwAT8BwQEHAfABfwHwAX8B8AF/AcEBBwHwAf8B8AH/AfAB/wHBAQcB8QH/
-        AfEB/wHxAf8BwQEHAfMB/wHzAf8B8wL/AQcH/wEHCP8L
-</value>
-  </data>
-  <metadata name="tmrSelect.TrayLocation" type="System.Drawing.Point, System.Drawing, Version=4.0.0.0, Culture=neutral, PublicKeyToken=b03f5f7f11d50a3a">
-    <value>593, 17</value>
-  </metadata>
-  <metadata name="tsPreferences.TrayLocation" type="System.Drawing.Point, System.Drawing, Version=4.0.0.0, Culture=neutral, PublicKeyToken=b03f5f7f11d50a3a">
-    <value>696, 17</value>
-  </metadata>
-  <data name="preferencesMenu.Image" type="System.Drawing.Bitmap, System.Drawing" mimetype="application/x-microsoft.net.object.bytearray.base64">
-    <value>
-        iVBORw0KGgoAAAANSUhEUgAAABAAAAAQCAYAAAAf8/9hAAAAAXNSR0IArs4c6QAAAARnQU1BAACxjwv8
-<<<<<<< HEAD
-        YQUAAAAJcEhZcwAADsMAAA7DAcdvqGQAAALhSURBVDhPjZN7LNVhHMZTh0LLtHTG2LLjshyl43LcHee4
-        nVxz6chsjQyd3MLcqg25T60lbcV/ldEw6RRpsUppIcIoy6iYSzpubVi139P3GKmF9W6ffbff932e93nf
-        9/du27b5UKKWgh3E9i3mbdhSCJVTY6VeVDW4HI4eVTVC5X/MVLJSkzMaqqsme9ta8expy8c37e0LAoHA
-        IC4uzoTNZqtvahIVdVzj4f2670O9PWiovMO8625nhvq6sTw/g8GeTowMf5jmcrl62traijSKlOuDVmCV
-        lRTOv+/swM3iIowM9KO1QYbp0VHMyuX4Mv6ZmZfPMY1lpT8zU1J0Vs9m3eBaXnZzuOQYEsJCmdMhElxM
-        jsf1gjwsz81isPsVFma+Qj42irbH9ZBIJGb/bMPf3Rmhfl4IErvBgXf4ra+L8FKg2G0yPUaKzPhYLH2b
-        x+2SYmZ6fAIV5eVjf8XnGRkUB7qL4CcSwNnyCK7mnGtfm2BvZhob6ueLpIiTSJNGoqr8BlobH8ymS6Wa
-        v03szM05fkInBLq5wM7MFC8b76Gj7Xnp6tXttuaZnfdyskPf6xfIiD0DWeUtUG8vsXPFxIprlO/pYEur
-        m+NJzV0szs0APxbRJKvt93UVJRwy5GS52lrA/CAHzbJ6yKoqpkhmQRxYMQhKTFR14/NgpLOfGR7oJfEy
-        psY+4UpmJnNC7AFXG2v4Ch0ZU319xsfZEcbGhgUkCyYcVgy8RCJHscCmJdDTAz1dnYx8YhRNFDP3bAyO
-        2vKRHnUKQr4lrEwMkBYdPUuSMiKeEK+dg1KIt/c+d9pGhMQf4QE+TEl2BopSk/CorgaFVCkBPO35YCkp
-        tZDoMuFPsBUGa3+UMovFshLaWFVHBQcgJykO+ckJtGIYIgO8obFHY4n6tTT/AmFNqP6hXQmieHVqNHhU
-        o93t+V26WpotAguLframZq66umoCfbcntIgtX6eiuYtQXJMuob0adcNH9As90kKnh7evhgAAAABJRU5E
-        rkJggg==
-=======
-        YQUAAAAJcEhZcwAADsMAAA7DAcdvqGQAAALlSURBVDhPjZN5SFRRGMWzRsuMxMiGCYVk1MixbFzG3XEm
-        l8llzKUxEUITtcktFbcK1LRSNKKNFv+pSDIsTCc0I6WyFJcWLSNJtBhJzWZGDVQq3ul7olmk0oUfH7zv
-        nnPPvffdFSuWHnrUYllFrFxm3qItVqifnawMpGos4PPNqa4lDP7HzKAgOzOvvrpqpKe1BU8eN3980dEx
-        KRaLLVNSUmy4XK7RkiYJCXuN6+pqvvf3dEN18zrztquN6X/zCjMTWvR1d2Fw4MOYQCAw5/F4bBo25cKg
-        FThXz5VMvO/qxJWyUgy+60VLvQpjajV0Gg2G1YOM9ouGabh09md+VtbmubNZMDh/orApVrEHaTHRzMEo
-        BY5npuLiqROYGdeh71UbJrVfoRlSo/VhLRQKhd0/2wj180Z0SCAiZL7wEO54Ld8lKQ+X+Y7kJimRn5qM
-        6W8TuHamhBn7PIzKioqhv+ILrS3Lwv2kCJGK4e24E2eLjnTMT3C3s02ODpEjI24/cpTxqKq4jJaG+7pc
-        pdLkt4mbvT0/ROKFcN9dcLOzxfOGe+hsfXph7urWOQvtjgZ6ueFN+zPkJR+C6tYNUG8DsXrWxElgfTLA
-        w5VWt8ejO7cxNa4FfkyhUXW3V+4jTdtuxS/wcXWA/TY+mlS1UFVVjpLMgdgyaxCRnm7oKxLCevMmZuBd
-        D4lnMDr0CeX5+cw+mT98XJwhl3gythYWTLC3J7ZutTpFskjCY9YgUCr1lIldmsMD/PGys53RDKvRSDGL
-        Dydht6sIuQkHIBE5wsnGEjmJiTqSXCVSCdn8OehFBQVt9KNtxClCERsWzJwrzENpdgYe1NxBCVVKgAB3
-        ETh6es0kOk2EElzWYP6P0udwOE4SF6fqhMgwFGWk4GRmGq0Yg/iwIBivN56m/l2af4xwJgz/0M4GYV/d
-        WhpCqol+7qKXZqYmzWIHh16uiUmxkZFhGn13J0yJZV8n21xDsNdkRvDmoi76iH4BkYJCZeloLKUAAAAA
-        SUVORK5CYII=
->>>>>>> 9169c3b8
-</value>
-  </data>
-  <metadata name="$this.TrayHeight" type="System.Int32, mscorlib, Version=4.0.0.0, Culture=neutral, PublicKeyToken=b77a5c561934e089">
-    <value>83</value>
-  </metadata>
+﻿<?xml version="1.0" encoding="utf-8"?>
+<root>
+  <!-- 
+    Microsoft ResX Schema 
+    
+    Version 2.0
+    
+    The primary goals of this format is to allow a simple XML format 
+    that is mostly human readable. The generation and parsing of the 
+    various data types are done through the TypeConverter classes 
+    associated with the data types.
+    
+    Example:
+    
+    ... ado.net/XML headers & schema ...
+    <resheader name="resmimetype">text/microsoft-resx</resheader>
+    <resheader name="version">2.0</resheader>
+    <resheader name="reader">System.Resources.ResXResourceReader, System.Windows.Forms, ...</resheader>
+    <resheader name="writer">System.Resources.ResXResourceWriter, System.Windows.Forms, ...</resheader>
+    <data name="Name1"><value>this is my long string</value><comment>this is a comment</comment></data>
+    <data name="Color1" type="System.Drawing.Color, System.Drawing">Blue</data>
+    <data name="Bitmap1" mimetype="application/x-microsoft.net.object.binary.base64">
+        <value>[base64 mime encoded serialized .NET Framework object]</value>
+    </data>
+    <data name="Icon1" type="System.Drawing.Icon, System.Drawing" mimetype="application/x-microsoft.net.object.bytearray.base64">
+        <value>[base64 mime encoded string representing a byte array form of the .NET Framework object]</value>
+        <comment>This is a comment</comment>
+    </data>
+                
+    There are any number of "resheader" rows that contain simple 
+    name/value pairs.
+    
+    Each data row contains a name, and value. The row also contains a 
+    type or mimetype. Type corresponds to a .NET class that support 
+    text/value conversion through the TypeConverter architecture. 
+    Classes that don't support this are serialized and stored with the 
+    mimetype set.
+    
+    The mimetype is used for serialized objects, and tells the 
+    ResXResourceReader how to depersist the object. This is currently not 
+    extensible. For a given mimetype the value must be set accordingly:
+    
+    Note - application/x-microsoft.net.object.binary.base64 is the format 
+    that the ResXResourceWriter will generate, however the reader can 
+    read any of the formats listed below.
+    
+    mimetype: application/x-microsoft.net.object.binary.base64
+    value   : The object must be serialized with 
+            : System.Runtime.Serialization.Formatters.Binary.BinaryFormatter
+            : and then encoded with base64 encoding.
+    
+    mimetype: application/x-microsoft.net.object.soap.base64
+    value   : The object must be serialized with 
+            : System.Runtime.Serialization.Formatters.Soap.SoapFormatter
+            : and then encoded with base64 encoding.
+
+    mimetype: application/x-microsoft.net.object.bytearray.base64
+    value   : The object must be serialized into a byte array 
+            : using a System.ComponentModel.TypeConverter
+            : and then encoded with base64 encoding.
+    -->
+  <xsd:schema id="root" xmlns="" xmlns:xsd="http://www.w3.org/2001/XMLSchema" xmlns:msdata="urn:schemas-microsoft-com:xml-msdata">
+    <xsd:import namespace="http://www.w3.org/XML/1998/namespace" />
+    <xsd:element name="root" msdata:IsDataSet="true">
+      <xsd:complexType>
+        <xsd:choice maxOccurs="unbounded">
+          <xsd:element name="metadata">
+            <xsd:complexType>
+              <xsd:sequence>
+                <xsd:element name="value" type="xsd:string" minOccurs="0" />
+              </xsd:sequence>
+              <xsd:attribute name="name" use="required" type="xsd:string" />
+              <xsd:attribute name="type" type="xsd:string" />
+              <xsd:attribute name="mimetype" type="xsd:string" />
+              <xsd:attribute ref="xml:space" />
+            </xsd:complexType>
+          </xsd:element>
+          <xsd:element name="assembly">
+            <xsd:complexType>
+              <xsd:attribute name="alias" type="xsd:string" />
+              <xsd:attribute name="name" type="xsd:string" />
+            </xsd:complexType>
+          </xsd:element>
+          <xsd:element name="data">
+            <xsd:complexType>
+              <xsd:sequence>
+                <xsd:element name="value" type="xsd:string" minOccurs="0" msdata:Ordinal="1" />
+                <xsd:element name="comment" type="xsd:string" minOccurs="0" msdata:Ordinal="2" />
+              </xsd:sequence>
+              <xsd:attribute name="name" type="xsd:string" use="required" msdata:Ordinal="1" />
+              <xsd:attribute name="type" type="xsd:string" msdata:Ordinal="3" />
+              <xsd:attribute name="mimetype" type="xsd:string" msdata:Ordinal="4" />
+              <xsd:attribute ref="xml:space" />
+            </xsd:complexType>
+          </xsd:element>
+          <xsd:element name="resheader">
+            <xsd:complexType>
+              <xsd:sequence>
+                <xsd:element name="value" type="xsd:string" minOccurs="0" msdata:Ordinal="1" />
+              </xsd:sequence>
+              <xsd:attribute name="name" type="xsd:string" use="required" />
+            </xsd:complexType>
+          </xsd:element>
+        </xsd:choice>
+      </xsd:complexType>
+    </xsd:element>
+  </xsd:schema>
+  <resheader name="resmimetype">
+    <value>text/microsoft-resx</value>
+  </resheader>
+  <resheader name="version">
+    <value>2.0</value>
+  </resheader>
+  <resheader name="reader">
+    <value>System.Resources.ResXResourceReader, System.Windows.Forms, Version=4.0.0.0, Culture=neutral, PublicKeyToken=b77a5c561934e089</value>
+  </resheader>
+  <resheader name="writer">
+    <value>System.Resources.ResXResourceWriter, System.Windows.Forms, Version=4.0.0.0, Culture=neutral, PublicKeyToken=b77a5c561934e089</value>
+  </resheader>
+  <metadata name="cmsContextMenu.TrayLocation" type="System.Drawing.Point, System.Drawing, Version=4.0.0.0, Culture=neutral, PublicKeyToken=b03f5f7f11d50a3a">
+    <value>147, 17</value>
+  </metadata>
+  <assembly alias="System.Drawing" name="System.Drawing, Version=4.0.0.0, Culture=neutral, PublicKeyToken=b03f5f7f11d50a3a" />
+  <data name="miShowInSkillExplorer.Image" type="System.Drawing.Bitmap, System.Drawing" mimetype="application/x-microsoft.net.object.bytearray.base64">
+    <value>
+        iVBORw0KGgoAAAANSUhEUgAAABAAAAAQCAYAAAAf8/9hAAAABGdBTUEAAK/INwWK6QAAABh0RVh0U29m
+        dHdhcmUAUGFpbnQuTkVUIHYzLjM2qefiJQAAAktJREFUOE+Vk2tP0mEYh93Y+hj/V25tpaGkzkpTg0SL
+        PIKaNFIDwoHJQTmIgjNIOagokmQaHsgjRZaH2cpSgYqYLrLR+g6+183t1z+2thjK6Hl939fz3PfvelJS
+        /uPIfEKtIiCiJN3StFxHEa5yieYNHiF530i0bvHDcp/QlRSAO1fJvuvhHIhXG/DgLR/yzfsYDBlhDulB
+        QuwJIdUTN1JrZ8qOrIGHmPruhHt/HPMRF5Z+TuPFLzcJ6YbcLzSfCil3Ml3qdSnG9obx7NtjTO8/weyP
+        CSxEJrEYmYIpqIN0W2A4EcAcKMi7OUI/Hg6a4QgNQLneAt4iBw0va9C9pYTBr4H4XYMtpjlHk4HLuixc
+        NeQeVo+yoHjTAlvQBImXD84kq//284ozfxoavbVhwUr9eNzNtPZ0dH1QQf9RA+OODqZAD7QbbWA5GBv/
+        FvOW2OqmV7XxMVKl59Cx2Y7OTRV6tjvR69NDvSZF6VBRDKB+tlLL87DjAWmSs6DKzuOi8sJhqYUOsUeA
+        Pn8PmtxcEnKtv2y0ODpCzfStMBlvYg+yVNS83E7asWGnK/oSwRwPLDsDZc5iyF6L0LYmAXe+KrEH2Wqq
+        q3GGi15/NyyfDLB96cPIVyucuzY83bNDudaCOwtVp3uQqUhLzVZnHMmWxdFRrJ+N0VQcoX6M7g5CvtKM
+        Onf5yR783TqtLZ1NxntAf5QPprUIrKHraPWKIF66h4qxklgPTlOSjJeS05FJXNFnEwXGXIJuzguX2Arj
+        PUjqd5FFhcZLaoYlPybG38Z4KSx7yj4JAAAAAElFTkSuQmCC
+</value>
+  </data>
+  <data name="miChangeLevel.Image" type="System.Drawing.Bitmap, System.Drawing" mimetype="application/x-microsoft.net.object.bytearray.base64">
+    <value>
+        iVBORw0KGgoAAAANSUhEUgAAABAAAAAQCAYAAAAf8/9hAAAABGdBTUEAALGPC/xhBQAAAAlwSFlzAAAO
+        vAAADrwBlbxySQAAAB90RVh0U29mdHdhcmUAUGFpbnQuTkVUID8/Pz8/PyAzLjUuMeCnx3gAAALdSURB
+        VDhPZZJJT1NhFIaJP8JEFwb1FxivrogDujDRhXEBRI0GNQQSlAoiVhGLIUiYSstUGVqh80RbbnsvhdLS
+        GdoKbWmhLaNiJBfjwrhT09fboiZXvuTkWz3POe/5voKCP2dza8udSqWc8UTSEo7GDJ5QRDfjn9dO+QL5
+        svuCGtrtrSw8cfLQX4ZzZzY2mEQqDXckCr3ThwHSjjYtySmh0farR6FtPHzk6EFJIp1hvnz7jg97X7G6
+        swtPMoNgehNziQx0/gi0vnC++sz0z36VofFY4XGuxB+LM+u7e1ja3MFCZhOhtS3MxlNQeUIHqktv+9Gi
+        nDjLiWALLDCR9W228xosC1Fo2G7/w2OuebSTTlwXK7MlovHzHIFy1sNMR1dAhmN5gWl+CcbgYv62hKKQ
+        OoOoV9tQPmrExc532dJeBVcgttgZejGB5MfPWP20m9+Db2WNjbINeywFQ2gZLZMuVCusuNwtz5b1q7gC
+        oYlmppeSCLPAXCINLws72B1029zosLrQYfNAaPejdkSPLEEg3dUBToRmtZnReMPITZEbXWh1oklHsZld
+        aNBQ4Oum0DXpgL65GdmyG3kJR9BhtDFkOA7q/TJ6qTnUjpswRM6gkQVb2dFFpAVisRgURWGAVwOJRFrB
+        EbRqScbMLo9eTGLYEYDSG4GQckMdWILMMQX7EIHYNAGBQIAHw4ZspcJ6gSN4PjbBVL1VoUKiQuWwFo+k
+        BtyVaFAnk/+D1T0EmvQkSmVmPDa6ijmCK697mds9MtwfVKKahXnjZvCkMmgG9zvn4HqFFjy9A7dkJJ5Y
+        3Jc4gmKBiGkx0DCFYphbWYc3HodJug8PtxGsVIkqFY26CSfujNvwlPRyBedeiZjyPjmqRw3gsx9G018E
+        P90JeTeBh2yMCrkVNboZPJv04J6SBp8KcAWnGtqZ0/xOEC+EOPNSBIJ9JlETgattvSh6M5L7PLg2qEXJ
+        qBk3ZewE1n3BbwjkSudxK4Z/AAAAAElFTkSuQmCC
+</value>
+  </data>
+  <metadata name="sfdSave.TrayLocation" type="System.Drawing.Point, System.Drawing, Version=4.0.0.0, Culture=neutral, PublicKeyToken=b03f5f7f11d50a3a">
+    <value>422, 17</value>
+  </metadata>
+  <metadata name="tmrAutoRefresh.TrayLocation" type="System.Drawing.Point, System.Drawing, Version=4.0.0.0, Culture=neutral, PublicKeyToken=b03f5f7f11d50a3a">
+    <value>17, 17</value>
+  </metadata>
+  <metadata name="tsPlan.TrayLocation" type="System.Drawing.Point, System.Drawing, Version=4.0.0.0, Culture=neutral, PublicKeyToken=b03f5f7f11d50a3a">
+    <value>512, 17</value>
+  </metadata>
+  <data name="tsbMoveUp.Image" type="System.Drawing.Bitmap, System.Drawing" mimetype="application/x-microsoft.net.object.bytearray.base64">
+    <value>
+        iVBORw0KGgoAAAANSUhEUgAAABAAAAAQCAYAAAAf8/9hAAAAAXNSR0IArs4c6QAAAARnQU1BAACxjwv8
+        YQUAAAAJcEhZcwAADsMAAA7DAcdvqGQAAAHdSURBVDhPlZPda1JhHMf9V6JksQtjxAbdjF0UY0abuxFp
+        d7bRTY5eyKCSGIgFsxf2YsyluVO2XqCNwkXBVNqN5aaigcEuyrd8idzEJkedfTu/x44k50D5wIfn4fd7
+        vp/fgXOOQiGs6ecFiFieFHBjKQ/jYg7n5rLQ3/kG3c0MhqfS6DemGMcuJkG51qIw9x6wrzdge7uPe546
+        pldrML+owrTM4wpXwQXHHibmy4yeiS2pgCRmdx5XH+Yxeb85WWvJQG1KYeDPVJpMHNEH2gXLa5voZPWp
+        x/8t+PSVx+R8ErHtgsQtETx6FWi7FE/yMD7IYclfR4+Wk0h6h860P4Hz5UZL8HfY+hrQWRLo1rjaJBKB
+        /ZkXfO0XYl94XLJn4fIJb0EIG5zA2N0KBi9HcXjYgVA8h2qtAYnA5n6HYrnOwv3nozh6NoTbgmB8rsRQ
+        aZ9CecqBQ0M2dk8imOXeIPW9inShipQAfTROb4OFT99KoGuEYz2xLyuIJyoQIYHpcTM8ei0C5Ul7q0d3
+        ZAUfP5dBBAVIQGHN9QhOGNZxcHAGwTj1fzJkBb5ICf7wLnzhEhOoRhdw4Li1BdVFZAVrgSIYH2jfgUc4
+        e4S9Wae9CdVkBSsbP/C/yAqo2Anir/wbGmx+aD9+b4QAAAAASUVORK5CYII=
+</value>
+  </data>
+  <data name="tsbMoveDown.Image" type="System.Drawing.Bitmap, System.Drawing" mimetype="application/x-microsoft.net.object.bytearray.base64">
+    <value>
+        iVBORw0KGgoAAAANSUhEUgAAABAAAAAQCAYAAAAf8/9hAAAAAXNSR0IArs4c6QAAAARnQU1BAACxjwv8
+        YQUAAAAJcEhZcwAADsMAAA7DAcdvqGQAAAH3SURBVDhPrZPrS1NhGMD9c7p8CD8USDWiTyWybjAMwkJd
+        aEmlwYpiSDStWMjImrma5WKuFKals4u4ScNYUagQKBmjnKe2VV5a6W7HX+e8ueCwEQk98ON9z/s87+95
+        zoFTVKSEtTtOjuauOI2dMUy3otRd/0xlyyfKL0noL8yiM0UEJQ0zqPf+hHrZ9RwcwzL2p1lsvgzWvjSW
+        nhRmT5IzriXqnT8x3kgIio1v8gWqxOKOce5OjBNtvzsbmiVKzRF2rHZVO6tsqgxpBZ7B16wltpRW/2fB
+        vUchzQCm21Eabs5Sdy2M0TpJhWVck9+8u0o7QYc3qCk4ZZ+hK5ihTfmgV/pkyuqH/y5wPPCTTK+QUkim
+        ZWpa3tHhlznrljlkW0ZX/XA1Lys1MnkT2N3PmEtkmE9kxXq4aYIm7woVrVkMl7+yrWpA5HL5PEGr6zGR
+        LynUdz/dLnHMNo35Phy8+p09jWHW7/dQcsTLzhofkXgqfwJVMPlxiRdvF9CbRjnuWOakM8kBi8Qu0wRb
+        jw6xTu+kPxgRdQUneDWVQKV/NMbGci/7LkqUnZ9CVxtgw967dA99UPI/BAUFgfFFRsYWCIwt0uOPCsn2
+        2hGKDS46B8LiPEdBwWBoDsFLdZ3H9UQSkvbe9+I5h0/ZFxT0Br/xrxQUqIdrIfcr/wKgHIHgofq4rQAA
+        AABJRU5ErkJggg==
+</value>
+  </data>
+  <data name="tsSortPriorities.Image" type="System.Drawing.Bitmap, System.Drawing" mimetype="application/x-microsoft.net.object.bytearray.base64">
+    <value>
+        iVBORw0KGgoAAAANSUhEUgAAABAAAAAQCAYAAAAf8/9hAAAAAXNSR0IArs4c6QAAAARnQU1BAACxjwv8
+        YQUAAAAJcEhZcwAADsMAAA7DAcdvqGQAAAD5SURBVDhPY2CgBsia/Uhl0eF3/8k2C6SZIgNANiMbUF5e
+        ng3E/0tKSv4XFBT8z87O/p+amvo/ISHhf2Rk5P/g4GBU18JcsOggBd4g2/8gjXP3v/0/a8/r/yG9t1XI
+        NgikuXfLS/JiIqTttkrnpudwzTExMdkRERH/AwMD/3t5ef13dnb+b2Nj89/ExOS/rq7ufzU1NVSL2tY/
+        /9+45un/mlVPyXMB2f6GaSxf9vh/6dLH/4sXPybfBSDNFoVXyI8FkGaYC4yMjLK1tbX/q6io/JeTk/sv
+        Li7+X0hI6D8PD89/dnb2/8zMzKguBWkEYduiyx0UhwepBgAA22181NKFbMMAAAAASUVORK5CYII=
+</value>
+  </data>
+  <data name="tsbToggleSkills.Image" type="System.Drawing.Bitmap, System.Drawing" mimetype="application/x-microsoft.net.object.bytearray.base64">
+    <value>
+        iVBORw0KGgoAAAANSUhEUgAAABAAAAAQCAYAAAAf8/9hAAAAAXNSR0IArs4c6QAAAARnQU1BAACxjwv8
+        YQUAAAAJcEhZcwAADsMAAA7DAcdvqGQAAAIqSURBVDhPjZJfT5JhGIf9MJ12Zie11eoztFWu2Tpqa+ug
+        zWazubXSJQMrKKdt1kYZVKCboL0JqGgJCDQFEUFy/IuKQJkK7wsiXAGbm+Ub9WzPybN7133fv+dqaZE5
+        YmEX9+wEYn6b/f09trcyyNUdeatWq5T3ijimjCzPjVMUd4gHF1j32v4PIIl5PNOjJNccVMsSO0k/G47n
+        BJyW5gBqnaXCDgvvXxFfnaNSLiJuJtgNC6xNDRL22imXy7V19qlUKrXy6u/A+oNv4QMBu549cYvvG8uk
+        grNkfEb8Y30EvXNks1lyuRySJMkDVpxWkkEn8/oH6Hou83VxhOBYN6smJS67QCgUIhqNks/njwLqaQY8
+        86TjIaZHFKhvnCNo6mbdoiQwqUYYf4vL5WpARFGUB6TiX/DPG1k0DXD/SivRj49IzmjIBgR02mEEQSAc
+        DlMqleQBkljAUQvRPfmC/munSPtekwub8Vu1PBtQYzQaicVijSBlnagHadYP4f9kpqe9lZh7iJ8r41je
+        PKVfpcRgMJDJZOS7HxCtJj3emVE6zx/n87sOInYtA8q7KBQKbDYbhUKhOcBuMTM9OkzXpRNM9F1k5OEt
+        7nR2oNPpSCQSDQeaKh1a9WEYVtHVfobeqye5fb0NjVpNJBL5e3iHiT++pXg5pOJm21kunD5GX+89PB4P
+        xWKx+egHkLpliy4ng5p+njxWsbS09O+9D09Q/4m6KOl0unFltf0jhF9xPP9epb3zKQAAAABJRU5ErkJg
+        gg==
+</value>
+  </data>
+  <data name="tsbToggleRemapping.Image" type="System.Drawing.Bitmap, System.Drawing" mimetype="application/x-microsoft.net.object.bytearray.base64">
+    <value>
+        iVBORw0KGgoAAAANSUhEUgAAABAAAAAQCAYAAAAf8/9hAAAAAXNSR0IArs4c6QAAAARnQU1BAACxjwv8
+        YQUAAAAJcEhZcwAADsMAAA7DAcdvqGQAAAGnSURBVDhPtZPbSgJRGIV7Hh/FJwgjgggCCYIgCCIoTMmw
+        01SGlmkOapk1pWVmanaQDnY0jRDTxlEz7U7GfbnaOgRB04UXbVh3+/vW/8PebW3/fQy+En5G7y2ipc4G
+        7Ip9wnn+CcdZFTruDwEXF7FN47kUsUnjvhCbTQ2B47wK9rQKe7QCjVuQn8BzJSKaIojQhJ8InDFJoN8p
+        gj2pYu24gtXwB0acvLyg0RpOEoQoHEwQ2M8kgdYjwBapwBIqw3xYxpA1Ky9w0cYjCgYfCQIPBNaoJBjd
+        yGMlWIYp8A7jfgkDy5nfArVaTfcUEaCw/55g745gOSJCqVRimOWx5C9hYa8IZreAPmMaCoXit2TtRJTg
+        WwLvTR2mo1rz0qAli3lfAXOcgKktAb2zL/IrWI5F+Ci8S2EuXsdiQBL0mzKY2RZg8OSh3+DRbXiWF5hD
+        NexQkLuuY+uqDuZAEqiZNCbdPCbWeWgdOXTqUvICIx250crQzFF41i8JeqZfoHO9NWENm4VKm2ztJXbp
+        UxTMYcyexajtFe2aRGuCDtqoGk82we+09Bf+/fIXc+9kh+0Ff98AAAAASUVORK5CYII=
+</value>
+  </data>
+  <data name="tsbColorKey.Image" type="System.Drawing.Bitmap, System.Drawing" mimetype="application/x-microsoft.net.object.bytearray.base64">
+    <value>
+        iVBORw0KGgoAAAANSUhEUgAAABAAAAAQCAYAAAAf8/9hAAAAAXNSR0IArs4c6QAAAARnQU1BAACxjwv8
+        YQUAAAAJcEhZcwAADsMAAA7DAcdvqGQAAAMeSURBVDhPbZNrSFNxGMbf1CQq8kPZnbKkCwoV1MK0C3Zz
+        2GVpqdmwqEznpS0l24zoqImaFaTlnHnXeemis9TUqbkp6pqbmktMuxhpYKR96UOC0dPZGWplf3h4+R/O
+        83s4D+8h+vcEGXevlXYVuCd2fvJM7plwuW4cXR+lq58r0p0jwqwZ7089CDLMtZcYi8Ly3iJRNQjm4Tsw
+        pW/BFPeDUfYh4LYRK0StH5yljZtnQljz6gjD0K3qIcSVfwTzZBBy9TCGx8ah0o1MQaKzTVh6pmzCLbrG
+        +y/IvFBDlqzkPS7lD0Ccxyq3Hyr9F5jPm+HvECteQSzvgvi+EQEJbVhwpvar9G7+KgskuMPN46YJYQ9e
+        Q5jSA2GqiZsX5CYoNcO4nMXek15CmNAOYXwrhHEtcD5bDcfwF+UZGRmzyTpYn3I69RX4MTrw4/Tg3+iA
+        /51OXCvsw7WCXkjSu8GP1oIvbQL/cgP4kWq4BlfB1q9hND093YmWSDq698Xo4SBqwiaJFrxILXZJm6Hp
+        +cp9gnHgG3ghteAFP8fWwCpsOKXC8qMPQV5Fv2Lv5RygdRLDD+fINtDJFyChFlasbE414XrpOw7Q3DsG
+        W0ElbDxVoAOPQe4loF2FIH45jsVURNFKsf6Lg0gL8qkH+TVa5NsAmXKAA2hej4EOPQV5lIH2scl7ikBu
+        +aDDzxCUXHqR7EL0lU7hLMCrBuRdCzpex01ZYb8FYBrl0qbSdytBrnmw8lGPpykUB4mCDFEbw5tBRypB
+        R6tAgmpuyvL7LAC2C868t3Q6fUcu7M43DmRmZm41A+wWherGrA9VgDyndTWvlwO0mFjApHlnAYg1k0D5
+        yzu2Ii47O9ueWwVrkcHDypft4OATTvMFFXja9pkDjHz7AUd/toNJM1vimkuaWoVCse2vbZwf2i6b5d/0
+        k/Y/wkJBOVzC1HAJqYOLqAaOvmwH5mS2zGVh2vak1BxvhmFsZvwTK8Ua3pzzLYN0Qm1p3ty6uX22F5sA
+        zXf3q8/vstvH+6/5T5qAUbluuVIf7RChLd4uq5P7x5cFpqVl8ORy+eJ/U38DhoICUrLHgk8AAAAASUVO
+        RK5CYII=
+</value>
+  </data>
+  <metadata name="ilIcons.TrayLocation" type="System.Drawing.Point, System.Drawing, Version=4.0.0.0, Culture=neutral, PublicKeyToken=b03f5f7f11d50a3a">
+    <value>284, 17</value>
+  </metadata>
+  <data name="ilIcons.ImageStream" mimetype="application/x-microsoft.net.object.binary.base64">
+    <value>
+        AAEAAAD/////AQAAAAAAAAAMAgAAAFdTeXN0ZW0uV2luZG93cy5Gb3JtcywgVmVyc2lvbj00LjAuMC4w
+        LCBDdWx0dXJlPW5ldXRyYWwsIFB1YmxpY0tleVRva2VuPWI3N2E1YzU2MTkzNGUwODkFAQAAACZTeXN0
+        ZW0uV2luZG93cy5Gb3Jtcy5JbWFnZUxpc3RTdHJlYW1lcgEAAAAERGF0YQcCAgAAAAkDAAAADwMAAABw
+        BgAAAk1TRnQBSQFMAgEBBwEAASQBAgEkAQIBEAEAARABAAT/AREBAAj/AUIBTQE2BwABNgMAASgDAAFA
+        AwABIAMAAQEBAAEQBgABEP8A/wD/AP8A/wD/AP8A/wD/ACMAAUQBXAFzAW4cAAE4AQkBuwFOHAAB4gES
+        AXMBUyQAAXkBMgF5ATIBeQEyAXkBMgF5ATIOAAFlAWAB6QFkAXMBbhoAAXgBDQHZAR0BuwFOGgABAwEb
+        AScBKwFzAU8iAAF5ATIBeQFOAXkBTgF5AU4BeQEyDgABZgFgAdEBbQHpAWQBUwFuGAABmQENAZsBOgHZ
+        AR0BuwFKGAABAwEfAW4BRwEnASsBcgFPFAABPwFPAT8BTwE/AU8BPwFPAT8BTwIAAXkBMgF5AU4BeQFO
+        AXkBTgF5ATIOAAGIAWQB8QFxAfEBbQHqAWQBUgFuFgABuQERAbwBPgGcAT4B2gEdAbsBRhYAASQBJwGP
+        AUsBbwFHAScBKwFyAU8SAAE+AVMBPgFTAT4BUwE+AVMBPwFPAgABeQEyAXkBTgF5AU4BeQFOAXkBMg4A
+        AcoBaAEyAXIB0AFtAfEBcQEKAWUBMgFuAf8BfxIAAdoBGQG8AUIBmwE6AbwBPgH6AR0BmwFGAf8BfxIA
+        AUYBKwGRAU8BbgFHAY8BSwEoAS8BcQFLAf8Bfw4AAT4BUwE+AVMBPgFTAT4BUwE/AU8CAAF5ATIBeQFO
+        AXkBTgF5AU4BeQEyDgABCwFpAVMBcgHQAW0B0QFtARIBcgELAWkBEQFuEgABGgEiAdwBSgGcAToBnAE6
+        AbwBQgH6ASEBmwFCEgABSAEzAZIBUwFuAUcBbgFHAZABSwFIAS8BcAFLDgABPgFTAT4BUwE+AVMBPgFT
+        AT4BUwIAAXkBMgE+AVMBeQFOAXkBTgF5ATIOAAFNAW0BdAF2ARIBcgESAXIBMwFyASwBaQErAWUSAAE7
+        ASoB/QFOAbwBQgG8AUIB3AFGAToBJgH5ASESAAFqATcBswFXAZABSwGQAUsBkQFPAUkBNwEpATMMAAGM
+        ATEBPgFTAT8BZwE+AVMBPgFTAT4BUwEpASUBeQEyAT4BUwE+AVMBPgFTAXkBMgGlARQMAAGOAXEBlQF2
+        AVMBcgF0AXYBjgFtAXUBbhQAAVwBMgEdAVMB3QFKAf0BTgFbATIB/AFOFAABjAE/AbQBWwGSAVMBswFX
+        AWwBPwFzAVcQAAE+AVMBPwFnAT8BZwE/AWcBPgFTAgABeQFOAT4BUwE+AVMBPgFTAXkBMg4AAbABcQG2
+        AXYBlQF2AdEBcQG2AXIWAAGcATYBHQFXAR0BUwGcAToBHAFXFgABjQFDAbUBWwG0AVsBjgFHAZUBXxIA
+        AT4BUwE/AWcBPwFnAT8BZwE+AVMCAAF5AU4BPgFTAT4BUwE+AVMBeQEyDgAB8QFxAbYBdgESAXIBGQF3
+        GAABnAE+AT0BVwHdAUIBXQFjGAABjwFHAbUBXwGQAU8BuAFnFAABPgFTAT8BZwE/AWcBPwFnAT4BUwIA
+        AT4BUwE+AVMBPgFTAT4BUwF5ATIOAAHxAXUB8QFxAToBdxoAAb0BQgG9AT4BfQFnGgABrwFLAY8BRwG5
+        AWsWAAE+AVMBPgFTAT4BUwE+AVMBPgFTAgABPgFTAT4BUwE+AVMBPgFTAXkBTg4AATIBcgFaAXccAAHd
+        AUYBfQFrHAABkQFPAboBayQAAT4BUwE+AVMBPgFTAT4BUwF5AU52AAE+AVMBPgFTAT4BUwE+AVMBPgFT
+        hgABQgFNAT4HAAE+AwABKAMAAUADAAEgAwABAQEAAQEGAAEBFgAD/wEABv8CAAb/AgAG/wIABv8CAAb/
+        AgAG/wIAAfABDwH+AX8C/wIAAfgBHwH8AT8C/wIAAfwBPwH4AR8C/wIAAf4BfwHwAQ8C/wIABv8CAAb/
+        AgAG/wIABv8CAAb/AgAG/wIAEP8B8wH/AfMB/wHzAv8BBwHxAf8B8QH/AfEC/wEHAfAB/wHwAf8B8AH/
+        AcEBBwHwAX8B8AF/AfABfwHBAQcB8AEfAfABHwHwAR8BwQEHAfABHwHwAR8B8AEfAcEBBwHwAR8B8AEf
+        AfABHwGAAQMB8AE/AfABPwHwAT8BwQEHAfABfwHwAX8B8AF/AcEBBwHwAf8B8AH/AfAB/wHBAQcB8QH/
+        AfEB/wHxAf8BwQEHAfMB/wHzAf8B8wL/AQcH/wEHCP8L
+</value>
+  </data>
+  <metadata name="tmrSelect.TrayLocation" type="System.Drawing.Point, System.Drawing, Version=4.0.0.0, Culture=neutral, PublicKeyToken=b03f5f7f11d50a3a">
+    <value>593, 17</value>
+  </metadata>
+  <metadata name="tsPreferences.TrayLocation" type="System.Drawing.Point, System.Drawing, Version=4.0.0.0, Culture=neutral, PublicKeyToken=b03f5f7f11d50a3a">
+    <value>696, 17</value>
+  </metadata>
+  <data name="preferencesMenu.Image" type="System.Drawing.Bitmap, System.Drawing" mimetype="application/x-microsoft.net.object.bytearray.base64">
+    <value>
+        iVBORw0KGgoAAAANSUhEUgAAABAAAAAQCAYAAAAf8/9hAAAAAXNSR0IArs4c6QAAAARnQU1BAACxjwv8
+        YQUAAAAJcEhZcwAADsMAAA7DAcdvqGQAAALlSURBVDhPjZN5SFRRGMWzRsuMxMiGCYVk1MixbFzG3XEm
+        l8llzKUxEUITtcktFbcK1LRSNKKNFv+pSDIsTCc0I6WyFJcWLSNJtBhJzWZGDVQq3ul7olmk0oUfH7zv
+        nnPPvffdFSuWHnrUYllFrFxm3qItVqifnawMpGos4PPNqa4lDP7HzKAgOzOvvrpqpKe1BU8eN3980dEx
+        KRaLLVNSUmy4XK7RkiYJCXuN6+pqvvf3dEN18zrztquN6X/zCjMTWvR1d2Fw4MOYQCAw5/F4bBo25cKg
+        FThXz5VMvO/qxJWyUgy+60VLvQpjajV0Gg2G1YOM9ouGabh09md+VtbmubNZMDh/orApVrEHaTHRzMEo
+        BY5npuLiqROYGdeh71UbJrVfoRlSo/VhLRQKhd0/2wj180Z0SCAiZL7wEO54Ld8lKQ+X+Y7kJimRn5qM
+        6W8TuHamhBn7PIzKioqhv+ILrS3Lwv2kCJGK4e24E2eLjnTMT3C3s02ODpEjI24/cpTxqKq4jJaG+7pc
+        pdLkt4mbvT0/ROKFcN9dcLOzxfOGe+hsfXph7urWOQvtjgZ6ueFN+zPkJR+C6tYNUG8DsXrWxElgfTLA
+        w5VWt8ejO7cxNa4FfkyhUXW3V+4jTdtuxS/wcXWA/TY+mlS1UFVVjpLMgdgyaxCRnm7oKxLCevMmZuBd
+        D4lnMDr0CeX5+cw+mT98XJwhl3gythYWTLC3J7ZutTpFskjCY9YgUCr1lIldmsMD/PGys53RDKvRSDGL
+        Dydht6sIuQkHIBE5wsnGEjmJiTqSXCVSCdn8OehFBQVt9KNtxClCERsWzJwrzENpdgYe1NxBCVVKgAB3
+        ETh6es0kOk2EElzWYP6P0udwOE4SF6fqhMgwFGWk4GRmGq0Yg/iwIBivN56m/l2af4xwJgz/0M4GYV/d
+        WhpCqol+7qKXZqYmzWIHh16uiUmxkZFhGn13J0yJZV8n21xDsNdkRvDmoi76iH4BkYJCZeloLKUAAAAA
+        SUVORK5CYII=
+</value>
+  </data>
+  <metadata name="$this.TrayHeight" type="System.Int32, mscorlib, Version=4.0.0.0, Culture=neutral, PublicKeyToken=b77a5c561934e089">
+    <value>83</value>
+  </metadata>
 </root>