--- conflicted
+++ resolved
@@ -1,2105 +1,2079 @@
-using System;
-using System.Collections.Generic;
-using System.ComponentModel;
-using System.Diagnostics;
-using System.IO;
-using System.Linq;
-using System.Media;
-using System.Reflection;
-using System.Runtime.InteropServices;
-using System.Text;
-using System.Windows.Forms;
-using EVEMon.APITester;
-using EVEMon.ApiCredentialsManagement;
-using EVEMon.BlankCharacter;
-using EVEMon.Common;
-using EVEMon.Common.Controls;
-using EVEMon.Common.CustomEventArgs;
-using EVEMon.Common.IgbService;
-using EVEMon.Common.Net;
-using EVEMon.Common.Notifications;
-using EVEMon.Common.Scheduling;
-using EVEMon.Common.Serialization.BattleClinic;
-using EVEMon.Common.Serialization.Settings;
-using EVEMon.Common.SettingsObjects;
-using EVEMon.Common.Threading;
-using EVEMon.Controls;
-using EVEMon.ImplantControls;
-using EVEMon.LogitechG15;
-using EVEMon.PieChart;
-using EVEMon.Sales;
-using EVEMon.Schedule;
-using EVEMon.SettingsUI;
-using EVEMon.SkillPlanner;
-using EVEMon.WindowsApi;
-
-namespace EVEMon
-{
-    public partial class MainWindow : EVEMonForm
-    {
-        private Form m_trayPopup;
-        private IgbServer m_igbServer;
-
-        private bool m_isUpdating;
-        private bool m_isUpdatingData;
-        private bool m_isShowingUpdateWindow;
-        private bool m_isShowingDataUpdateWindow;
-        private bool m_isUpdatingTabOrder;
-        private bool m_isUpdateEventsSubscribed;
-
-        private readonly List<NotificationEventArgs> m_popupNotifications = new List<NotificationEventArgs>();
-        private DateTime m_nextPopupUpdate = DateTime.UtcNow;
-        private string m_apiProviderName = EveMonClient.APIProviders.CurrentProvider.Name;
-
-        /// <summary>
-        /// Constructor.
-        /// </summary>
-        private MainWindow()
-        {
-            InitializeComponent();
-            Program.MainWindow = this;
-            RememberPositionKey = "MainWindow";
-            notificationList.Notifications = null;
-
-            tcCharacterTabs.SelectedIndexChanged += tcCharacterTabs_SelectedIndexChanged;
-            overview.CharacterClicked += overview_CharacterClicked;
-            tcCharacterTabs.TabPages.Remove(tpOverview);
-            lblServerStatus.Text = String.Format(CultureConstants.DefaultCulture, "// {0}", EveMonClient.EVEServer.StatusText);
-
-            if (EveMonClient.IsDebugBuild)
-                DisplayTestMenu();
-        }
-
-        /// <summary>
-        /// Constructor for a minimized window.
-        /// </summary>
-        public MainWindow(bool startMinimized)
-            : this()
-        {
-            m_isUpdating = false;
-
-            // Start minimized ?
-            if (startMinimized)
-            {
-                WindowState = FormWindowState.Minimized;
-                ShowInTaskbar = Settings.UI.MainWindowCloseBehaviour == CloseBehaviour.MinimizeToTaskbar
-                                || Settings.UI.SystemTrayIcon == SystemTrayBehaviour.Disabled;
-                Visible = ShowInTaskbar;
-            }
-
-            TriggerAutoShrink();
-        }
-
-        /// <summary>
-        /// Forces cleanup, we will jump from 50MB to less than 10MB.
-        /// </summary>
-        private static void TriggerAutoShrink()
-        {
-            AutoShrink.Dirty(TimeSpan.FromSeconds(5));
-        }
-
-
-        #region Loading, closing, resizing, etc
-
-        /// <summary>
-        /// Once the window is loaded, we complete initialization.
-        /// </summary>
-        /// <param name="e"></param>
-        protected override void OnLoad(EventArgs e)
-        {
-            base.OnLoad(e);
-            if (DesignMode)
-                return;
-
-            Visible = false;
-            trayIcon.Text = Application.ProductName;
-            trayIcon.Visible = (Settings.UI.SystemTrayIcon != SystemTrayBehaviour.Disabled)
-                               && (Settings.UI.SystemTrayIcon == SystemTrayBehaviour.AlwaysVisible
-                                   || WindowState == FormWindowState.Minimized);
-
-            // Prepare control's visibility
-            menubarToolStripMenuItem.Checked = mainMenuBar.Visible = Settings.UI.MainWindow.ShowMenuBar;
-            standardToolStripMenuItem.Checked = standardToolbar.Visible = Settings.UI.MainWindow.ShowToolBar;
-
-            // Subscribe events
-            EveMonClient.NotificationSent += EveMonClient_NotificationSent;
-            EveMonClient.NotificationInvalidated += EveMonClient_NotificationInvalidated;
-            EveMonClient.MonitoredCharacterCollectionChanged += EveMonClient_MonitoredCharacterCollectionChanged;
-            EveMonClient.ServerStatusUpdated += EveMonClient_ServerStatusUpdated;
-            EveMonClient.QueuedSkillsCompleted += EveMonClient_QueuedSkillsCompleted;
-            EveMonClient.SettingsChanged += EveMonClient_SettingsChanged;
-            EveMonClient.TimerTick += EveMonClient_TimerTick;
-
-            // Initialize all of our business objects
-            EveMonClient.Run(this);
-
-            // Upgrades the BattleClinic API settings
-            BCAPI.UpgradeSettings();
-
-            // BattleClinic storage service
-            BCAPI.DownloadSettingsFile();
-
-            // Update the content
-            UpdateTabs();
-
-            // Initialize G15
-            if (OSFeatureCheck.IsWindowsNT)
-                G15Handler.Initialize();
-
-            // Ensures the installation files downloaded through the autoupdate are correctly deleted
-            UpdateManager.DeleteInstallationFiles();
-
-            // Check with BattleClinic the local clock is synchronized
-            if (Settings.Updates.CheckTimeOnStartup)
-                CheckTimeSynchronization();
-
-            // Updates the controls visibility according to settings
-            UpdateControlsVisibility();
-        }
-
-        /// <summary>
-        /// Check for time synchronization, or reschedule it for later if no connection is available.
-        /// </summary>
-        private static void CheckTimeSynchronization()
-        {
-            // Do it now if network available
-            if (NetworkMonitor.IsNetworkAvailable)
-            {
-                TimeCheck.CheckIsSynchronised(TimeCheckCallback);
-                return;
-            }
-
-            // Reschedule later otherwise
-            Dispatcher.Schedule(TimeSpan.FromMinutes(1), CheckTimeSynchronization);
-        }
-
-        /// <summary>
-        /// Occurs when the window is shown, display a tooltip message.
-        /// </summary>
-        /// <param name="e">A <see cref="T:System.EventArgs"/> that contains the event data.</param>
-        protected override void OnShown(EventArgs e)
-        {
-            // Welcome message
-            TipWindow.ShowTip(this, "startup",
-                              "Getting Started",
-                              "To begin using EVEMon, click the File|Add API key... menu option, " +
-                              "enter your CCP API information " +
-                              "and choose the characters to monitor.");
-        }
-
-        /// <summary>
-        /// Occurs whenever the window is resized.
-        /// </summary>
-        /// <param name="sender"></param>
-        /// <param name="e"></param>
-        private void MainWindow_Resize(object sender, EventArgs e)
-        {
-            UpdateStatusLabel();
-            UpdateWindowTitle();
-            UpdateNotifications();
-
-            // Updates tray icon visibility
-            if (WindowState != FormWindowState.Minimized || Settings.UI.SystemTrayIcon == SystemTrayBehaviour.Disabled)
-                return;
-
-            trayIcon.Visible = Settings.UI.MainWindowCloseBehaviour != CloseBehaviour.MinimizeToTaskbar
-                               || Settings.UI.SystemTrayIcon != SystemTrayBehaviour.Disabled;
-            Visible = (Settings.UI.MainWindowCloseBehaviour == CloseBehaviour.MinimizeToTaskbar);
-        }
-
-        /// <summary>
-        /// Occurs when the form is going to be closed. 
-        /// We may decide to cancel the closing and rather minimize to tray bar.
-        /// </summary>
-        /// <param name="sender"></param>
-        /// <param name="e"></param>
-        private void MainWindow_FormClosing(object sender, FormClosingEventArgs e)
-        {
-            // Is there a reason that we should really close the window
-            if (!Visible || m_isUpdating || m_isUpdatingData || e.CloseReason == CloseReason.ApplicationExitCall ||
-                e.CloseReason == CloseReason.TaskManagerClosing || e.CloseReason == CloseReason.WindowsShutDown)
-                return;
-
-            // Should we actually just minimize ?
-            if (Settings.UI.MainWindowCloseBehaviour == CloseBehaviour.Exit)
-                return;
-
-            // If the user has right clicked the task bar item item while
-            // this window is minimized, and chosen close then then the
-            // following will evaluate to false and EVEMon will close.
-            if (WindowState == FormWindowState.Minimized)
-                return;
-
-            // Cancel the close operation and minimize the window
-            // Display of the tray icon and window will be handled by 
-            // MainWindow_Resize
-            e.Cancel = true;
-            WindowState = FormWindowState.Minimized;
-        }
-
-        /// <summary>
-        /// When closing, ensures we're leaving with a proper state.
-        /// </summary>
-        /// <param name="sender"></param>
-        /// <param name="e"></param>
-        private void MainWindow_FormClosed(object sender, FormClosedEventArgs e)
-        {
-            // Hide the system tray icons
-            niAlertIcon.Visible = false;
-            trayIcon.Visible = false;
-
-            // Stops the one-second timer right now
-            EveMonClient.Shutdown();
-        }
-
-        /// <summary>
-        /// On minimizing, we force garbage collection.
-        /// </summary>
-        /// <param name="sender"></param>
-        /// <param name="e"></param>
-        private void MainWindow_Deactivate(object sender, EventArgs e)
-        {
-            // Only cleanup if we're deactivating to the minimized state (e.g. systray)
-            if (WindowState == FormWindowState.Minimized)
-                TriggerAutoShrink();
-        }
-
-        /// <summary>
-        /// Callback for time synchronization with BattleClinic check.
-        /// </summary>
-        /// <param name="isSynchronised"></param>
-        /// <param name="serverTime"></param>
-        /// <param name="localTime"></param>
-        private static void TimeCheckCallback(bool isSynchronised, DateTime serverTime, DateTime localTime)
-        {
-            if (isSynchronised)
-                return;
-
-            using (TimeCheckNotification timeDialog = new TimeCheckNotification(serverTime, localTime))
-            {
-                timeDialog.ShowDialog();
-            }
-        }
-
-        #endregion
-
-
-        #region Tabs management
-
-        /// <summary>
-        /// Occurs when the monitored characters collection is changed.
-        /// </summary>
-        /// <param name="sender"></param>
-        /// <param name="e"></param>
-        private void EveMonClient_MonitoredCharacterCollectionChanged(object sender, EventArgs e)
-        {
-            if (m_isUpdatingTabOrder)
-                return;
-
-            UpdateTabs();
-        }
-
-        /// <summary>
-        /// Rebuild the tab pages.
-        /// </summary>
-        private void UpdateTabs()
-        {
-            TabPage selectedTab = tcCharacterTabs.SelectedTab;
-
-            // Collect the existing pages
-            Dictionary<Character, TabPage> pages = new Dictionary<Character, TabPage>();
-            foreach (TabPage page in tcCharacterTabs.TabPages.Cast<TabPage>().Where(page => page.Tag is Character))
-            {
-                pages[(Character)page.Tag] = page;
-            }
-
-            // Updates the pages
-            PerformLayout(pages);
-
-            // Reselect
-            if (selectedTab != null && tcCharacterTabs.TabPages.Contains(selectedTab))
-                tcCharacterTabs.SelectedTab = selectedTab;
-
-            UpdateControlsOnTabSelectionChange();
-        }
-
-        /// <summary>
-        /// Performs the layout.
-        /// </summary>
-        /// <param name="pages">The pages.</param>
-        private void PerformLayout(Dictionary<Character, TabPage> pages)
-        {
-            tcCharacterTabs.SuspendLayout();
-            try
-            {
-                // Rebuild the pages
-                int index = 0;
-                foreach (Character character in EveMonClient.MonitoredCharacters)
-                {
-                    // Retrieve the current page, or null if we're past the limits
-                    TabPage currentPage = (index < tcCharacterTabs.TabCount ? tcCharacterTabs.TabPages[index] : null);
-
-                    // Is it the overview ? We'll deal with it later
-                    if (currentPage == tpOverview)
-                    {
-                        index++;
-                        currentPage = (index < tcCharacterTabs.TabCount ? tcCharacterTabs.TabPages[index] : null);
-                    }
-
-                    Object currentTag = (currentPage != null ? currentPage.Tag : null);
-
-                    // Does the page match with the character ?
-                    if (currentTag != character)
-                    {
-                        // Get the existing page and remove it from the old location
-                        // or create a new one
-                        TabPage page = GetPage(pages, character);
-
-                        // Inserts the page in the proper location
-                        tcCharacterTabs.TabPages.Insert(index, page);
-                    }
-
-                    // Remove processed character from the dictionary and move forward
-                    if (character != null)
-                        pages.Remove(character);
-                    index++;
-                }
-
-                // Ensures the overview has been added when necessary
-                AddOverviewTab();
-
-                // Dispose the removed tabs
-                foreach (TabPage page in pages.Values)
-                {
-                    page.Dispose();
-                }
-            }
-            finally
-            {
-                tcCharacterTabs.ResumeLayout();
-            }
-        }
-
-        /// <summary>
-        /// Gets the page.
-        /// </summary>
-        /// <param name="pages">The pages.</param>
-        /// <param name="character">The character.</param>
-        /// <returns></returns>
-        private TabPage GetPage(IDictionary<Character, TabPage> pages, Character character)
-        {
-            TabPage page;
-            TabPage tempPage = null;
-            try
-            {
-                // Retrieve the page when it was previously created
-                // Is the character later in the collection ?
-                if (pages.TryGetValue(character, out tempPage))
-                {
-                    // Remove the page from old location
-                    tcCharacterTabs.TabPages.Remove(tempPage);
-                }
-                else
-                {
-                    // Creates a new page
-                    tempPage = CreateTab(character);
-                }
-
-                page = tempPage;
-                tempPage = null;
-            }
-            finally
-            {
-                if(tempPage!=null)
-                    tempPage.Dispose();
-            }
-
-            return page;
-        }
-
-        /// <summary>
-        /// Adds the overview tab.
-        /// </summary>
-        private void AddOverviewTab()
-        {
-            if (Settings.UI.MainWindow.ShowOverview)
-            {
-                if (tpOverview != null && !tcCharacterTabs.TabPages.Contains(tpOverview))
-                {
-                    // Trim the overview page index
-                    int overviewIndex = Settings.UI.MainWindow.OverviewIndex;
-                    overviewIndex = Math.Max(0, Math.Min(tcCharacterTabs.TabCount, overviewIndex));
-
-                    // Inserts it
-                    tcCharacterTabs.TabPages.Insert(overviewIndex, tpOverview);
-
-                    // Select the Overview tab if it's the first tab
-                    if (overviewIndex == 0)
-                        tcCharacterTabs.SelectedTab = tpOverview;
-                }
-            }
-                // Or remove it when it should not be here anymore
-            else if (tpOverview != null && tcCharacterTabs.TabPages.Contains(tpOverview))
-                tcCharacterTabs.TabPages.Remove(tpOverview);
-        }
-
-        /// <summary>
-        /// Creates the tab for the given character.
-        /// </summary>
-        /// <param name="character">The character</param>
-        private static TabPage CreateTab(Character character)
-        {
-            // Create the tab
-            TabPage page;
-            TabPage tempPage = null;
-            try
-            {
-                tempPage = new TabPage(character.Name);
-                tempPage.UseVisualStyleBackColor = true;
-                tempPage.Padding = new Padding(5);
-                tempPage.Tag = character;
-
-                // Create the character monitor
-                CreateCharacterMonitor(character, tempPage);
-
-                page = tempPage;
-                tempPage = null;
-            }
-            finally
-            {
-                if (tempPage != null)
-                    tempPage.Dispose();
-            }
-
-            return page;
-        }
-
-        /// <summary>
-        /// Creates the character monitor.
-        /// </summary>
-        /// <param name="character">The character.</param>
-        /// <param name="tempPage">The temp page.</param>
-        private static void CreateCharacterMonitor(Character character, Control tempPage)
-        {
-            CharacterMonitor tempMonitor = null;
-            try
-            {
-                tempMonitor = new CharacterMonitor(character);
-                tempMonitor.Parent = tempPage;
-                tempMonitor.Dock = DockStyle.Fill;
-
-                CharacterMonitor monitor = tempMonitor;
-                tempMonitor = null;
-
-                tempPage.Controls.Add(monitor);
-            }
-            finally
-            {
-                if(tempMonitor != null)
-                    tempMonitor.Dispose();
-            }
-        }
-
-        /// <summary>
-        /// When tabs are moved by the user (through drag'n drop), we update the settings.
-        /// </summary>
-        /// <param name="sender"></param>
-        /// <param name="e"></param>
-        private void tcCharacterTabs_DragDrop(object sender, DragEventArgs e)
-        {
-            Settings.UI.MainWindow.OverviewIndex = tcCharacterTabs.TabPages.IndexOf(tpOverview);
-
-            IEnumerable<Character> order = tcCharacterTabs.TabPages.Cast<TabPage>()
-                .Where(page => page.Tag is Character).Select(page => page.Tag as Character);
-
-            m_isUpdatingTabOrder = true;
-            EveMonClient.MonitoredCharacters.Update(order);
-            m_isUpdatingTabOrder = false;
-        }
-
-        /// <summary>
-        /// Occurs whenever the user changes the tabs selection.
-        /// </summary>
-        /// <param name="sender"></param>
-        /// <param name="e"></param>
-        private void tcCharacterTabs_SelectedIndexChanged(object sender, EventArgs e)
-        {
-            UpdateControlsOnTabSelectionChange();
-            UIHelper.CurrentMonitor = GetCurrentMonitor();
-        }
-
-        /// <summary>
-        /// Enables / disables the menu buttons (remove chars, plans, etc).
-        /// </summary>
-        private void UpdateControlsOnTabSelectionChange()
-        {
-            // Collext the menu buttons that get enabled by a character
-            ToolStripItem[] characterEnabledMenuItems = new ToolStripItem[]
-                                                            {
-                                                                hideCharacterMenu, miImportPlanFromFile,
-                                                                skillsPieChartMenu, deleteCharacterMenu, showOwnedSkillbooksMenu,
-                                                                exportCharacterMenu, implantsMenu, skillsPieChartTbMenu,
-                                                                hideCharacterTbMenu, plansTbMenu
-                                                            };
-
-            // Enable or disable the menu buttons
-            foreach (ToolStripItem item in characterEnabledMenuItems)
-            {
-                item.Enabled = GetCurrentCharacter() != null;
-            }
-        }
-
-        /// <summary>
-        /// When a character is clicked on the overview, select the appropriate tab.
-        /// </summary>
-        /// <param name="sender"></param>
-        /// <param name="e"></param>
-        private void overview_CharacterClicked(object sender, CharacterChangedEventArgs e)
-        {
-            foreach (TabPage tab in tcCharacterTabs.TabPages.Cast<TabPage>()
-                .Select(tab => new { tab, character = tab.Tag as Character })
-                .Where(tab => tab.character == e.Character).Select(character => character.tab))
-            {
-                tcCharacterTabs.SelectedTab = tab;
-                return;
-            }
-        }
-
-        /// <summary>
-        /// Gets the currently selected character; or null when the tabs selection does not match.
-        /// </summary>
-        /// <returns></returns>
-        private Character GetCurrentCharacter()
-        {
-            if (tcCharacterTabs.SelectedTab == null)
-                return null;
-
-            return tcCharacterTabs.SelectedTab.Tag as Character;
-        }
-
-        /// <summary>
-        /// Gets the currently selected monitor; or null when the tabs selection does not match.
-        /// </summary>
-        /// <returns></returns>
-        private CharacterMonitor GetCurrentMonitor()
-        {
-            if (tcCharacterTabs.SelectedTab == null || tcCharacterTabs.SelectedTab.Controls.Count == 0)
-                return null;
-
-            return tcCharacterTabs.SelectedTab.Controls[0] as CharacterMonitor;
-        }
-
-        #endregion
-
-
-        #region Notifications, server status change, skill completion sound
-
-        /// <summary>
-        /// Occurs when the server status is updated.
-        /// </summary>
-        /// <param name="sender"></param>
-        /// <param name="e"></param>
-        private void EveMonClient_ServerStatusUpdated(object sender, EveServerEventArgs e)
-        {
-            lblServerStatus.Text = String.Format(CultureConstants.DefaultCulture, "// {0}", e.Server.StatusText);
-        }
-
-        /// <summary>
-        /// Update the notifications list.
-        /// </summary>
-        /// <param name="sender"></param>
-        /// <param name="e"></param>
-        private void EveMonClient_NotificationInvalidated(object sender, NotificationInvalidationEventArgs e)
-        {
-            UpdateNotifications();
-        }
-
-        /// <summary>
-        /// Update the notifications list.
-        /// </summary>
-        /// <param name="sender"></param>
-        /// <param name="e"></param>
-        private void EveMonClient_NotificationSent(object sender, NotificationEventArgs e)
-        {
-            // Updates the notifications list of the main window
-            UpdateNotifications();
-
-            // Takes care of the tooltip
-            NotificationCategorySettings catSettings = Settings.Notifications.Categories[e.Category];
-            ToolTipNotificationBehaviour behaviour = catSettings.ToolTipBehaviour;
-            if (behaviour == ToolTipNotificationBehaviour.Never)
-                return;
-
-            // Add and reorder by API key and character
-            m_popupNotifications.Add(e);
-
-            // Group by API key
-            IEnumerable<IGrouping<long, NotificationEventArgs>> groups = m_popupNotifications.GroupBy(
-                x =>
-                    {
-                        // It's an API server related notification
-                        if (x.Sender == null)
-                            return 0;
-
-                        // It's an API key related notification
-                        if (x.SenderAPIKey != null)
-                            return x.SenderAPIKey.ID;
-
-                        // It's a corporation related notification
-                        if (x.SenderCorporation != null)
-                            return x.SenderCorporation.ID;
-
-                        // It's a character related notification
-                        return x.SenderCharacter is UriCharacter
-                                   ? 1
-                                   : x.SenderCharacter.CharacterID;
-                    });
-
-            // Add every group, order by character's name, accounts being on top
-            List<NotificationEventArgs> newList = new List<NotificationEventArgs>();
-            foreach (IGrouping<long, NotificationEventArgs> group in groups)
-            {
-                newList.AddRange(group.OrderBy(x => x.SenderCharacter == null ? String.Empty : x.SenderCharacter.Name));
-            }
-
-            m_popupNotifications.Clear();
-            m_popupNotifications.AddRange(newList);
-
-            // If the info must be presented once only, schedule a deletion
-            if (behaviour == ToolTipNotificationBehaviour.Once)
-            {
-                Dispatcher.Schedule(TimeSpan.FromSeconds(60),
-                                    () =>
-                                        {
-                                            if (!m_popupNotifications.Contains(e))
-                                                return;
-
-                                            m_popupNotifications.Remove(e);
-
-                                            if (m_popupNotifications.Count == 0)
-                                                niAlertIcon.Visible = false;
-                                        });
-            }
-
-            // Now check whether we must 
-            DisplayTooltipNotifications();
-        }
-
-        /// <summary>
-        /// Update the notifications list.
-        /// </summary>
-        private void UpdateNotifications()
-        {
-            notificationList.Notifications = EveMonClient.Notifications.Where(x => x.Sender == null || x.SenderAPIKey != null);
-        }
-
-        /// <summary>
-        /// Displays the tooltip.
-        /// </summary>
-        private void DisplayTooltipNotifications()
-        {
-            // Ensures the active entries do not prohibit EVEMon to fire tooltips
-            if (Scheduler.SilentMode)
-            {
-                niAlertIcon.Visible = false;
-                return;
-            }
-
-            int maxlevel = 0,
-                textlenght = 0,
-                count = 0;
-            Object lastSender = m_popupNotifications[0].Sender;
-            StringBuilder builder = new StringBuilder();
-
-            // We build the tooltip notification text
-            foreach (NotificationEventArgs notification in m_popupNotifications)
-            {
-                // Tooltip notification text space is limited 
-                // so we apply restrains in how many notifications will be shown
-                if (textlenght <= 100)
-                {
-                    bool senderIsCharacter = (notification.Sender != null) &&
-                                             (notification.Sender == notification.SenderCharacter);
-
-                    bool senderIsCorporation = (notification.Sender != null) &&
-                         (notification.Sender == notification.SenderCorporation);
-
-                    string tooltipText = notification.Description;
-                    maxlevel = Math.Max(maxlevel, (int)notification.Priority);
-                    int level = (int)notification.Priority;
-
-                    if (notification.Sender != lastSender)
-                        builder.AppendLine();
-
-                    lastSender = notification.Sender;
-
-                    if (senderIsCharacter || senderIsCorporation)
-                    {
-                        switch (level)
-                        {
-                            case 0:
-                                tooltipText = tooltipText.Replace(".", " ");
-                                tooltipText += String.Format(CultureConstants.DefaultCulture, "for {0}.",
-                                                             senderIsCharacter
-                                                                 ? notification.SenderCharacter.Name
-                                                                 : notification.SenderCorporation.Name);
-                                break;
-                            case 1:
-                                tooltipText = tooltipText.Replace("This character", senderIsCharacter
-                                                                                        ? notification.SenderCharacter.Name
-                                                                                        : notification.SenderCorporation.Name);
-
-                                break;
-                            case 2:
-                                tooltipText = tooltipText.Replace(".", " ");
-                                tooltipText += String.Format(CultureConstants.DefaultCulture, "of {0}.", senderIsCharacter
-                                                                                        ? notification.SenderCharacter.Name
-                                                                                        : notification.SenderCorporation.Name);
-                                break;
-                        }
-                    }
-
-                    builder.AppendLine(tooltipText);
-                }
-                    // When the text gets too long we add an informative text once
-                else if (count == 0)
-                {
-                    builder.AppendLine("\r\nMore notifications are available.\nCheck character monitor for more information.");
-                    count++;
-                }
-
-                textlenght = builder.Length;
-            }
-            niAlertIcon.BalloonTipText = builder.ToString();
-
-            // Icon 
-            // (In Win7 icon is displayed only when there is a BalloonTipTitle present,
-            // which makes this part of the code useless)
-            switch (maxlevel)
-            {
-                case 0:
-                    niAlertIcon.BalloonTipIcon = ToolTipIcon.Info;
-                    break;
-                case 1:
-                    niAlertIcon.BalloonTipIcon = ToolTipIcon.Warning;
-                    break;
-                case 2:
-                    niAlertIcon.BalloonTipIcon = ToolTipIcon.Error;
-                    break;
-                default:
-                    throw new NotImplementedException();
-            }
-
-            // Display tooltip notification
-            niAlertIcon.Visible = true;
-            niAlertIcon.ShowBalloonTip(10000);
-
-            // Next auto update
-            m_nextPopupUpdate = DateTime.UtcNow.AddMinutes(1);
-        }
-
-        /// <summary>
-        /// When the alerts ballon is clicked, we clear everything.
-        /// </summary>
-        private void OnAlertBalloonClicked()
-        {
-            niAlertIcon.Visible = false;
-            m_popupNotifications.Clear();
-        }
-
-        /// <summary>
-        /// Checks whether a sound must be played on skill training.
-        /// </summary>
-        /// <returns></returns>
-        private static void TryPlaySkillCompletionSound()
-        {
-            // Returns if the user disabled the option
-            if (!Settings.Notifications.PlaySoundOnSkillCompletion)
-                return;
-
-            // Checks the schedule 
-            if (Scheduler.SilentMode)
-                return;
-
-            // Play the sound
-            using (SoundPlayer sp = new SoundPlayer(Common.Properties.Resources.SkillTrained))
-            {
-                sp.Play();
-            }
-        }
-
-        /// <summary>
-        /// Occurs when the alerts ballon icon is clicked.
-        /// </summary>
-        /// <param name="sender"></param>
-        /// <param name="e"></param>
-        private void niAlertIcon_BalloonTipClicked(object sender, EventArgs e)
-        {
-            OnAlertBalloonClicked();
-        }
-
-        /// <summary>
-        /// Occurs when the alerts icon is clicked.
-        /// </summary>
-        /// <param name="sender"></param>
-        /// <param name="e"></param>
-        private void niAlertIcon_Click(object sender, EventArgs e)
-        {
-            OnAlertBalloonClicked();
-        }
-
-        /// <summary>
-        /// Occurs when the alerts icon is clicked.
-        /// </summary>
-        /// <param name="sender"></param>
-        /// <param name="e"></param>
-        private void niAlertIcon_MouseClick(object sender, MouseEventArgs e)
-        {
-            OnAlertBalloonClicked();
-        }
-
-        /// <summary>
-        /// Occurs when skills have been completed.
-        /// </summary>
-        /// <param name="sender"></param>
-        /// <param name="e"></param>
-        private static void EveMonClient_QueuedSkillsCompleted(object sender, QueuedSkillsEventArgs e)
-        {
-            // Play a sound
-            TryPlaySkillCompletionSound();
-        }
-
-        #endregion
-
-
-        #region Per-second updates
-
-        /// <summary>
-        /// Occurs every second.
-        /// </summary>
-        /// <param name="sender"></param>
-        /// <param name="e"></param>
-        private void EveMonClient_TimerTick(object sender, EventArgs e)
-        {
-            UpdateStatusLabel();
-            UpdateWindowTitle();
-
-            // Checks whether the tooltip must be displayed
-            if (m_popupNotifications.Count != 0 && DateTime.UtcNow > m_nextPopupUpdate)
-                DisplayTooltipNotifications();
-        }
-
-        /// <summary>
-        /// Updates the status bar.
-        /// </summary>
-        private void UpdateStatusLabel()
-        {
-            if (WindowState == FormWindowState.Minimized)
-                return;
-
-            DateTime now = DateTime.Now.ToUniversalTime();
-            lblStatus.Text = String.Format(CultureConstants.DefaultCulture, "EVE Time: {0:HH:mm}", now);
-        }
-
-        /// <summary>
-        /// Updates the window's title.
-        /// </summary>
-        private void UpdateWindowTitle()
-        {
-            if (!Visible)
-                return;
-
-            // If character's trainings must be displayed in title
-            if (!Settings.UI.MainWindow.ShowCharacterInfoInTitleBar)
-            {
-                Text = Application.ProductName;
-                return;
-            }
-
-            StringBuilder builder;
-
-            // Retrieve the selected character
-            CCPCharacter selectedChar = GetCurrentCharacter() as CCPCharacter;
-
-            int trimTimeSpanComponents = 0;
-
-            do
-            {
-                builder = new StringBuilder();
-
-                // Scroll through the ordered list of chars in training
-                SortedList<TimeSpan, CCPCharacter> orderedTrainingTimes = GetOrderedCharactersTrainingTime();
-                foreach (TimeSpan ts in orderedTrainingTimes.Keys)
-                {
-                    CCPCharacter character = orderedTrainingTimes[ts];
-
-                    TimeSpan trimmedTime = ts;
-
-                    // First pass we remove the seconds from the TimeSpan,
-                    // if training time is over one minute
-                    if (trimTimeSpanComponents >= 1 && ts.Hours >= 0 && ts.Minutes > 0)
-                        trimmedTime = trimmedTime.Add(TimeSpan.FromSeconds(0 - ts.Seconds));
-
-                    // Second pass we remove the minutes from the TimeSpan,
-                    // if training time is over one hour
-                    if (trimTimeSpanComponents >= 2 && ts.Hours > 0)
-                        trimmedTime = trimmedTime.Add(TimeSpan.FromMinutes(0 - ts.Minutes));
-
-                    switch (Settings.UI.MainWindow.TitleFormat)
-                    {
-                            // (Default) Single Char - finishing skill next
-                        case MainWindowTitleFormat.Default:
-                        case MainWindowTitleFormat.NextCharToFinish:
-                            if (builder.Length == 0)
-                                builder.Append(AppendCharacterTrainingTime(character, trimmedTime));
-                            break;
-
-                            // Single Char - selected char
-                        case MainWindowTitleFormat.SelectedChar:
-                            if (selectedChar == character)
-                                builder.Append(AppendCharacterTrainingTime(character, trimmedTime));
-                            break;
-
-                            // Multi Char - finishing skill next first
-                        case MainWindowTitleFormat.AllCharacters:
-                            if (builder.Length > 0)
-                                builder.Append(" | ");
-                            builder.Append(AppendCharacterTrainingTime(character, trimmedTime));
-                            break;
-
-                            // Multi Char - selected char first
-                        case MainWindowTitleFormat.AllCharactersButSelectedOneAhead:
-                            // Selected char ? Insert at the beginning
-                            if (selectedChar == character)
-                            {
-                                // Precreate the string for this char
-                                StringBuilder subBuilder = new StringBuilder();
-                                subBuilder.Append(AppendCharacterTrainingTime(character, trimmedTime));
-                                if (builder.Length > 0)
-                                    subBuilder.Append(" | ");
-
-                                // Insert it at the beginning
-                                builder.Insert(0, subBuilder.ToString());
-                            }
-                                // Non-selected char ? Same as "3"
-                            else
-                            {
-                                if (builder.Length > 0)
-                                    builder.Append(" | ");
-                                builder.Append(AppendCharacterTrainingTime(character, trimmedTime));
-                            }
-                            break;
-                    }
-                }
-
-                // If we go through the loop again we will remove another component of the TimeSpan
-                trimTimeSpanComponents++;
-            } // Each pass we remove one component of the time span up until the hours
-            while (builder.Length > MaxTitleLength && trimTimeSpanComponents < 3);
-
-            // Adds EVEMon at the end if there is space in the title bar
-            string appSuffix = String.Format(CultureConstants.DefaultCulture, " - {0}", Application.ProductName);
-            if (builder.Length + appSuffix.Length <= MaxTitleLength)
-                builder.Append(appSuffix);
-
-            // Set the window title
-            Text = builder.ToString();
-        }
-
-        /// <summary>
-        /// Produces a sorted list of characters in training, ordered from the shortest to the longest training time.
-        /// </summary>
-        /// <remarks>Pulled this code out of cm_ShortInfoChanged, as I needed to use the returned List in multiple places</remarks>
-        /// <returns></returns>
-        private SortedList<TimeSpan, CCPCharacter> GetOrderedCharactersTrainingTime()
-        {
-            SortedList<TimeSpan, CCPCharacter> sortedList = new SortedList<TimeSpan, CCPCharacter>();
-            foreach (TabPage tp in tcCharacterTabs.TabPages)
-            {
-                // Is it a character bound to CCP ?
-                if (!(tp.Tag is CCPCharacter))
-                    continue;
-
-                // Is it in training ?
-                CCPCharacter character = tp.Tag as CCPCharacter;
-                if (!character.IsTraining)
-                    continue;
-
-                TimeSpan ts = character.CurrentlyTrainingSkill.RemainingTime;
-
-                // While the timespan is not unique, we add 1ms
-                while (sortedList.ContainsKey(ts))
-                {
-                    ts += TimeSpan.FromTicks(1);
-                }
-
-                // Add it to the sorted list
-                sortedList.Add(ts, character);
-            }
-            return sortedList;
-        }
-
-        /// <summary>
-        /// Appends the given training time for the specified character to the provided <see cref="StringBuilder"/>. *
-        /// Format is : "1d, 5h, 32m John Doe (Eidetic Memory)"
-        /// Used to update the window's title.
-        /// </summary>
-        /// <param name="character">The character.</param>
-        /// <param name="time">The time.</param>
-        /// <returns></returns>
-        private static string AppendCharacterTrainingTime(Character character, TimeSpan time)
-        {
-            StringBuilder builder = new StringBuilder();
-
-            string skillDescriptionText = time.ToDescriptiveText(DescriptiveTextOptions.None);
-            builder.AppendFormat(CultureConstants.DefaultCulture, "{0} {1}", skillDescriptionText, character.Name);
-
-            if (Settings.UI.MainWindow.ShowSkillNameInWindowTitle)
-                builder.AppendFormat(CultureConstants.DefaultCulture, " ({0})", character.CurrentlyTrainingSkill.SkillName);
-
-            return builder.ToString();
-        }
-
-        #endregion
-
-
-        #region Updates manager
-
-        /// <summary>
-        /// Occurs when a program update is available. Display the information form to the user.
-        /// </summary>
-        /// <param name="sender"></param>
-        /// <param name="e"></param>
-        private void OnUpdateAvailable(object sender, UpdateAvailableEventArgs e)
-        {
-            // Ensure it is invoked on the proper thread
-            if (InvokeRequired)
-            {
-                Invoke(new MethodInvoker(() => OnUpdateAvailable(sender, e)));
-                return;
-            }
-
-            // Did the user previously choose to ignore this version ?
-            if (Settings.Updates.MostRecentDeniedUpgrade != null)
-            {
-                if (e.NewestVersion <= new Version(Settings.Updates.MostRecentDeniedUpgrade))
-                    return;
-            }
-
-            // Notify the user and prompt him
-            if (m_isShowingUpdateWindow)
-                return;
-
-            m_isShowingUpdateWindow = true;
-            using (UpdateNotifyForm f = new UpdateNotifyForm(e))
-            {
-                f.ShowDialog();
-                if (f.DialogResult == DialogResult.OK)
-                {
-                    m_isUpdating = true;
-                    // Save the settings to make sure we don't loose anything
-                    Settings.SaveImmediate();
-                    Close();
-                }
-            }
-            m_isShowingUpdateWindow = false;
-        }
-
-        /// <summary>
-        /// Occurs when new datafiles versions are available. Display the information form to the user.
-        /// </summary>
-        /// <param name="sender"></param>
-        /// <param name="e"></param>
-        private void OnDataUpdateAvailable(object sender, DataUpdateAvailableEventArgs e)
-        {
-            // Ensure it is invoked on the proper thread
-            if (InvokeRequired)
-            {
-                Invoke(new MethodInvoker(() => OnDataUpdateAvailable(sender, e)));
-                return;
-            }
-
-            if (m_isShowingDataUpdateWindow)
-                return;
-
-            m_isShowingDataUpdateWindow = true;
-            using (DataUpdateNotifyForm f = new DataUpdateNotifyForm(e))
-            {
-                if (f.ShowDialog() == DialogResult.OK)
-                    RestartApplication();
-            }
-            m_isShowingDataUpdateWindow = false;
-        }
-
-        /// <summary>
-        /// Triggers a restart of EVEMon.
-        /// </summary>
-        private void RestartApplication()
-        {
-            // Save the settings to make sure we don't loose anything
-            Settings.SaveImmediate();
-
-            // Stop IGB
-            if (m_igbServer != null)
-                m_igbServer.Stop();
-
-            // Set the updating data flag so EVEMon exits cleanly
-            m_isUpdatingData = true;
-
-            // Find the expected path for EVEMon.Watchdog.exe
-            Assembly assembly = Assembly.GetEntryAssembly();
-            string path = Path.GetDirectoryName(assembly.Location);
-            if (path != null)
-            {
-                string executable = Path.Combine(path, "EVEMon.Watchdog.exe");
-
-                // If the watchdog doesn't exist just quit
-                if (!File.Exists(executable))
-                    Application.Exit();
-
-                // Start the watchdog process
-                StartProcess(executable, Environment.GetCommandLineArgs());
-            }
-
-            Application.Exit();
-        }
-
-        /// <summary>
-        /// Starts a process with arguments.
-        /// </summary>
-        /// <param name="executable">Executable to start (i.e. EVEMon.exe).</param>
-        /// <param name="arguments">Arguments to pass to the executable.</param>
-        private static void StartProcess(string executable, string[] arguments)
-        {
-            ProcessStartInfo startInfo = new ProcessStartInfo
-                                             {
-                                                 FileName = executable,
-                                                 Arguments = String.Join(" ", arguments),
-                                                 UseShellExecute = false
-                                             };
-
-            using (Process evemonProc = new Process())
-            {
-                evemonProc.StartInfo = startInfo;
-                evemonProc.Start();
-            }
-        }
-
-        #endregion
-
-
-        #region Menus and toolbar
-
-        /// <summary>
-        /// File > Add API key...
-        /// </summary>
-        /// <param name="sender"></param>
-        /// <param name="e"></param>
-        private void addAPIKeyMenu_Click(object sender, EventArgs e)
-        {
-            using (ApiKeyUpdateOrAdditionWindow window = new ApiKeyUpdateOrAdditionWindow())
-            {
-                window.ShowDialog(this);
-            }
-        }
-
-        /// <summary>
-        /// File > Manage API keys...
-        /// Open the api keys management window.
-        /// </summary>
-        /// <param name="sender"></param>
-        /// <param name="e"></param>
-        private void manageAPIKeysMenuItem_Click(object sender, EventArgs e)
-        {
-            using (ApiKeysManagementWindow window = new ApiKeysManagementWindow())
-            {
-                window.ShowDialog(this);
-            }
-        }
-
-        /// <summary>
-        /// File > Hide Character...
-        /// Unmonitor this character.
-        /// It will still be in the settings unless the users removes the API key
-        /// and confirm the deletion of characters.
-        /// </summary>
-        /// <param name="sender"></param>
-        /// <param name="e"></param>
-        private void hideCharacterMenu_Click(object sender, EventArgs e)
-        {
-            Character character = GetCurrentCharacter();
-            if (character == null)
-                return;
-
-            character.Monitored = false;
-        }
-
-        /// <summary>
-        /// File > Delete Character...
-        /// </summary>
-        /// <param name="sender"></param>
-        /// <param name="e"></param>
-        private void deleteCharacterMenu_Click(object sender, EventArgs e)
-        {
-            Character character = GetCurrentCharacter();
-            if (character == null)
-                return;
-
-            using (CharacterDeletionWindow window = new CharacterDeletionWindow(character))
-            {
-                window.ShowDialog(this);
-            }
-        }
-
-        /// <summary>
-        /// File > Export Character...
-        /// Exports the character's infos.
-        /// </summary>
-        /// <param name="sender"></param>
-        /// <param name="e"></param>
-        private void saveCharacterInfosMenuItem_Click(object sender, EventArgs e)
-        {
-            Character character = GetCurrentCharacter();
-            if (character == null)
-                return;
-
-            UIHelper.ExportCharacter(character);
-        }
-
-        /// <summary>
-        /// File > Save settings...
-        /// </summary>
-        /// <param name="sender"></param>
-        /// <param name="e"></param>
-        private void saveSettingsToolStripMenuItem_Click(object sender, EventArgs e)
-        {
-            // Save current directory
-            string currentDirectory = Directory.GetCurrentDirectory();
-
-            // Prompts the user for a location
-            saveFileDialog.InitialDirectory = Environment.GetFolderPath(Environment.SpecialFolder.Personal);
-            DialogResult result = saveFileDialog.ShowDialog();
-
-            // Restore current directory
-            Directory.SetCurrentDirectory(currentDirectory);
-
-            // Copy settings if OK
-            if (result != DialogResult.OK)
-                return;
-
-            Settings.CopySettings(saveFileDialog.FileName);
-        }
-
-        /// <summary>
-        /// File > Restore settings...
-        /// </summary>
-        /// <param name="sender"></param>
-        /// <param name="e"></param>
-        private void loadSettingsToolStripMenuItem_Click(object sender, EventArgs e)
-        {
-            // Save current directory
-            string currentDirectory = Directory.GetCurrentDirectory();
-
-            // Prompts the user for a location
-            openFileDialog.InitialDirectory = Environment.GetFolderPath(Environment.SpecialFolder.Personal);
-            DialogResult result = openFileDialog.ShowDialog();
-
-            // Restore current directory
-            Directory.SetCurrentDirectory(currentDirectory);
-
-            // Load settings if OK
-            if (result != DialogResult.OK)
-                return;
-
-            // Open the specified settings
-            Settings.Restore(openFileDialog.FileName);
-        }
-
-        /// <summary>
-        /// File > Clear Cache.
-        /// Called when the user clickes the "clear cache" toolbar's button.
-        /// </summary>
-        /// <param name="sender"></param>
-        /// <param name="e"></param>
-        private void clearCacheToolStripMenuItem_Click(object sender, EventArgs e)
-        {
-            // Manually delete the Settings file for any non-recoverable errors
-            DialogResult dr = MessageBox.Show("Are you sure you want to clear the cache ?",
-                                              "Confirm Cache Clearing", MessageBoxButtons.YesNo, MessageBoxIcon.Question,
-                                              MessageBoxDefaultButton.Button2);
-
-            if (dr == DialogResult.Yes)
-                EveMonClient.ClearCache();
-        }
-
-        /// <summary>
-        /// File > Reset settings.
-        /// Called when the user clickes the "reset settings" toolbar's button.
-        /// </summary>
-        /// <param name="sender"></param>
-        /// <param name="e"></param>
-        private void resetSettingsToolStripMenuItem_Click(object sender, EventArgs e)
-        {
-            // Manually delete the Settings file for any non-recoverable errors
-            DialogResult dr =
-                MessageBox.Show("Are you sure you want to reset the settings ?\r\nEverything will be lost, including the plans.",
-                                "Confirm Settings Reseting", MessageBoxButtons.YesNo, MessageBoxIcon.Question,
-                                MessageBoxDefaultButton.Button2);
-
-            if (dr == DialogResult.Yes)
-                Settings.Reset();
-        }
-
-        /// <summary>
-        /// File > Exit.
-        /// </summary>
-        /// <param name="sender"></param>
-        /// <param name="e"></param>
-        private void exitToolStripMenuItem_Click(object sender, EventArgs e)
-        {
-            Application.Exit();
-        }
-
-        /// <summary>
-        /// Edit's drop down menu opening.
-        /// Enabled/disable the items.
-        /// </summary>
-        /// <param name="sender"></param>
-        /// <param name="e"></param>
-        private void editToolStripMenuItem_DropDownOpening(object sender, EventArgs e)
-        {
-            Character character = GetCurrentCharacter();
-            copySkillsToClipboardBBFormatToolStripMenuItem.Enabled = (character != null);
-        }
-
-        /// <summary>
-        /// Edit > Copy skills to clipboard (BBCode format).
-        /// </summary>
-        /// <param name="sender"></param>
-        /// <param name="e"></param>
-        private void copySkillsToClipboardBBFormatToolStripMenuItem_Click(object sender, EventArgs e)
-        {
-            Character character = GetCurrentCharacter();
-            if (character == null)
-                return;
-
-            try
-            {
-                // Try to copy
-                Clipboard.Clear();
-                Clipboard.SetText(CharacterExporter.ExportAsBBCode(character));
-            }
-            catch (ExternalException ex)
-            {
-                // Occurs when another process is using the clipboard
-                ExceptionHandler.LogException(ex, true);
-                MessageBox.Show("Couldn't complete the operation, the clipboard is being used by another process.");
-            }
-        }
-
-        /// <summary>
-        /// Plan's menu drop down.
-        /// Enable/disable menu items and rebuild items for plans.
-        /// </summary>
-        /// <param name="sender"></param>
-        /// <param name="e"></param>
-        private void plansToolStripMenuItem_DropDownOpening(object sender, EventArgs e)
-        {
-            Character character = GetCurrentCharacter();
-
-            // Enable or disable items
-            bool enabled = (character != null);
-            manageToolStripMenuItem.Enabled = enabled;
-            newToolStripMenuItem.Enabled = enabled;
-            plansSeparator.Visible = enabled;
-
-            // Remove everything after the separator
-            int index = plansToolStripMenuItem.DropDownItems.IndexOf(plansSeparator) + 1;
-            while (plansToolStripMenuItem.DropDownItems.Count > index)
-            {
-                plansToolStripMenuItem.DropDownItems.RemoveAt(index);
-            }
-
-            // Add new entries
-            if (character == null)
-                return;
-
-            character.Plans.AddTo(plansToolStripMenuItem.DropDownItems, InitializePlanItem);
-        }
-
-        /// <summary>
-        /// Plans > New Plan...
-        /// Displays the "New Plan" window.
-        /// </summary>
-        /// <param name="sender">menu item clicked</param>
-        /// <param name="e"></param>
-        private void newPlanMenuItem_Click(object sender, EventArgs e)
-        {
-            Character character = GetCurrentCharacter();
-            if (character == null)
-                return;
-
-            // Ask the user for a new name
-            string planName,
-                   planDescription;
-            using (NewPlanWindow npw = new NewPlanWindow())
-            {
-                DialogResult dr = npw.ShowDialog();
-                if (dr == DialogResult.Cancel)
-                    return;
-
-                planName = npw.PlanName;
-                planDescription = npw.PlanDescription;
-            }
-
-            // Create a new plan
-            Plan newPlan = new Plan(character) { Name = planName, Description = planDescription };
-
-            // Add plan and save
-            character.Plans.Add(newPlan);
-
-            // Show the editor for this plan
-            WindowsFactory.ShowByTag<PlanWindow, Plan>(newPlan);
-        }
-
-        /// <summary>
-        /// File > Load Plan from file...
-        /// </summary>
-        /// <param name="sender"></param>
-        /// <param name="e"></param>
-        private void loadFromFileToolStripMenuItem_Click(object sender, EventArgs e)
-        {
-            Character character = GetCurrentCharacter();
-
-            // Prompt the user to select a file
-            DialogResult dr = ofdOpenDialog.ShowDialog();
-            if (dr == DialogResult.Cancel)
-                return;
-
-            // Load from file and returns if an error occurred (user has already been warned)
-            SerializablePlan serial = PlanIOHelper.ImportFromXML(ofdOpenDialog.FileName);
-            if (serial == null)
-                return;
-
-            // Imports the plan
-            Plan loadedPlan = new Plan(character);
-            loadedPlan.Import(serial);
-
-            // Prompt the user for the plan name
-            using (NewPlanWindow npw = new NewPlanWindow())
-            {
-                npw.PlanName = Path.GetFileNameWithoutExtension(ofdOpenDialog.FileName);
-                DialogResult xdr = npw.ShowDialog();
-                if (xdr == DialogResult.Cancel)
-                    return;
-
-                loadedPlan.Name = npw.PlanName;
-                loadedPlan.Description = npw.PlanDescription;
-                character.Plans.Add(loadedPlan);
-            }
-        }
-
-        /// <summary>
-        /// Plans > Manage...
-        /// Displays the "Manage Plans" window.
-        /// </summary>
-        /// <param name="sender">menu item clicked</param>
-        /// <param name="e"></param>
-        private void manageToolStripMenuItem_Click(object sender, EventArgs e)
-        {
-            Character character = GetCurrentCharacter();
-
-            if (character == null)
-                return;
-
-            WindowsFactory.ShowByTag<PlanManagementWindow, Character>(character);
-        }
-
-        /// <summary>
-        /// Initializes tool strip menu item for the plan.
-        /// </summary>
-        /// <param name="planItem"></param>
-        /// <param name="plan"></param>
-        private static void InitializePlanItem(ToolStripItem planItem, Plan plan)
-        {
-            planItem.Tag = plan;
-            planItem.Click += planItem_Click;
-        }
-
-        /// <summary>
-        /// Plans > Name of the plan.
-        /// Open the plan.
-        /// </summary>
-        /// <param name="sender"></param>
-        /// <param name="e"></param>
-        private static void planItem_Click(object sender, EventArgs e)
-        {
-            // Retrieve the plan
-            ToolStripMenuItem menuItem = (ToolStripMenuItem)sender;
-            Plan plan = (Plan)menuItem.Tag;
-
-            // Show or bring to front if a window with the same plan as tag already exists
-            WindowsFactory.ShowByTag<PlanWindow, Plan>(plan);
-        }
-
-        /// <summary>
-        /// Tools > API Tester.
-        /// Open the API tester window.
-        /// </summary>
-        /// <param name="sender">The source of the event.</param>
-        /// <param name="e">The <see cref="System.EventArgs"/> instance containing the event data.</param>
-        private void apiTesterToolStripMenuItem_Click(object sender, EventArgs e)
-        {
-            WindowsFactory<APITesterWindow>.ShowUnique();
-        }
-
-        /// <summary>
-        /// Tools > Blank Character Creator.
-        /// Open the blank character creation window.
-        /// </summary>
-        /// <param name="sender">The source of the event.</param>
-        /// <param name="e">The <see cref="System.EventArgs"/> instance containing the event data.</param>
-        private void blankCharacterMenu_Click(object sender, EventArgs e)
-        {
-            WindowsFactory<BlankCharacterWindow>.ShowUnique();
-        }
-
-        /// <summary>
-        /// Tools > Mineral Worksheet.
-        /// Open the worksheet window.
-        /// </summary>
-        /// <param name="sender"></param>
-        /// <param name="e"></param>
-        private void mineralWorksheetToolStripMenuItem_Click(object sender, EventArgs e)
-        {
-            WindowsFactory.ShowUnique<MineralWorksheet>();
-        }
-
-        /// <summary>
-        /// Tools > Skills pie chart.
-        /// Displays the skills pie chart
-        /// </summary>
-        /// <param name="sender"></param>
-        /// <param name="e"></param>
-        private void tsSkillsPieChartTool_Click(object sender, EventArgs e)
-        {
-            // Return if no selected tab (cannot infere which character the chart should represent)
-            Character character = GetCurrentCharacter();
-            if (character == null)
-                return;
-
-            // Create the window
-            WindowsFactory.ShowByTag<SkillsPieChart, Character>(character);
-        }
-
-        /// <summary>
-        /// Tools > Scheduler.
-        /// Open the scheduler window.
-        /// </summary>
-        /// <param name="sender"></param>
-        /// <param name="e"></param>
-        private void schedulerToolStripMenuItem_Click(object sender, EventArgs e)
-        {
-            WindowsFactory.ShowUnique<ScheduleEditorWindow>();
-        }
-
-        /// <summary>
-<<<<<<< HEAD
-=======
-        /// Tools > Blank Character Creator.
-        /// Open the blank character creation window.
-        /// </summary>
-        /// <param name="sender">The source of the event.</param>
-        /// <param name="e">The <see cref="System.EventArgs"/> instance containing the event data.</param>
-        private void blankCharacterMenu_Click(object sender, EventArgs e)
-        {
-            WindowsFactory.ShowUnique<BlankCharacterWindow>();
-        }
-
-        /// <summary>
->>>>>>> fed0d2e1
-        /// Tools > Manual implants group.
-        /// </summary>
-        /// <param name="sender"></param>
-        /// <param name="e"></param>
-        private void manualImplantGroupsToolStripMenuItem_Click(object sender, EventArgs e)
-        {
-            Character character = GetCurrentCharacter();
-            if (character == null)
-                return;
-
-            WindowsFactory.ShowByTag<ImplantSetsWindow, Character>(character);
-        }
-
-        /// <summary>
-        /// Tools > Show owned skillbooks.
-        /// Displays a message box with the owned skills.
-        /// </summary>
-        /// <param name="sender"></param>
-        /// <param name="e"></param>
-        private void tsShowOwnedSkillbooks_Click(object sender, EventArgs e)
-        {
-            Character character = GetCurrentCharacter();
-            if (character == null)
-                return;
-
-            // Collect the owned skillbooks and sort them by name
-            SortedList<string, bool> sortedSkills = new SortedList<string, bool>();
-            foreach (Skill skill in character.Skills.Where(skill => skill.IsOwned && !skill.IsKnown))
-            {
-                sortedSkills.Add(skill.Name, skill.ArePrerequisitesMet);
-            }
-
-            // Build a string representation of the list
-            bool firstSkill = true;
-            StringBuilder sb = new StringBuilder();
-            foreach (string skillName in sortedSkills.Keys)
-            {
-                if (!firstSkill)
-                    sb.Append("\n");
-
-                firstSkill = false;
-
-                sb.AppendFormat(CultureConstants.DefaultCulture, "{0} {1}", skillName,
-                                sortedSkills[skillName] ? " (prereqs met)" : " (prereqs not met)");
-            }
-
-            // Prints the message box
-            if (firstSkill)
-                sb.Append("You don't have any skill books marked as \"Owned\".");
-
-            MessageBox.Show(sb.ToString(),
-                            String.Format(CultureConstants.DefaultCulture, "Skill books owned by {0}", character.Name),
-                            MessageBoxButtons.OK,
-                            MessageBoxIcon.Information);
-        }
-
-        /// <summary>
-        /// Tools > Options.
-        /// Open the settings form.
-        /// </summary>
-        /// <param name="sender"></param>
-        /// <param name="e"></param>
-        private void optionsToolStripMenuItem_Click(object sender, EventArgs e)
-        {
-            using (SettingsForm form = new SettingsForm())
-            {
-                form.ShowDialog(this);
-            }
-        }
-
-        /// <summary>
-        /// Help > Known problems and solutions.
-        /// </summary>
-        /// <param name="sender"></param>
-        /// <param name="e"></param>
-        private void knownProblemsMenu_Click(object sender, EventArgs e)
-        {
-            Util.OpenURL(new Uri(NetworkConstants.EVEMonKnownProblems));
-        }
-
-        /// <summary>
-        /// Help > UserVoice
-        /// </summary>
-        /// <param name="sender"></param>
-        /// <param name="e"></param>
-        private void userVoiceMenuItem_Click(object sender, EventArgs e)
-        {
-            Util.OpenURL(new Uri(NetworkConstants.EVEMonUserVoice));
-        }
-
-        /// <summary>
-        /// Help > Forums.
-        /// </summary>
-        /// <param name="sender"></param>
-        /// <param name="e"></param>
-        private void forumsMenu_Click(object sender, EventArgs e)
-        {
-            Util.OpenURL(new Uri(NetworkConstants.EVEMonForums));
-        }
-
-        /// <summary>
-        /// Help > About.
-        /// Open the "about" form.
-        /// </summary>
-        /// <param name="sender"></param>
-        /// <param name="e"></param>
-        private void aboutToolStripMenuItem_Click(object sender, EventArgs e)
-        {
-            WindowsFactory.ShowUnique<AboutWindow>();
-        }
-
-        /// <summary>
-        /// Menu bar's context menu > Menubar.
-        /// Hide/show the menu bar.
-        /// </summary>
-        /// <param name="sender"></param>
-        /// <param name="e"></param>
-        private void menubarToolStripMenuItem_Click(object sender, EventArgs e)
-        {
-            mainMenuBar.Visible = !mainMenuBar.Visible;
-            Settings.UI.MainWindow.ShowMenuBar = mainMenuBar.Visible;
-        }
-
-        /// <summary>
-        /// Menu bar's context menu > Toolbar.
-        /// Hide/show the tool bar.
-        /// </summary>
-        /// <param name="sender"></param>
-        /// <param name="e"></param>
-        private void standardToolStripMenuItem_Click(object sender, EventArgs e)
-        {
-            standardToolbar.Visible = !standardToolbar.Visible;
-            Settings.UI.MainWindow.ShowToolBar = standardToolbar.Visible;
-        }
-
-        /// <summary>
-        /// Toolbar > Plans icon's dropdown opening.
-        /// Rebuild the menu items for plans.
-        /// </summary>
-        /// <param name="sender"></param>
-        /// <param name="e"></param>
-        private void tsdbPlans_DropDownOpening(object sender, EventArgs e)
-        {
-            Character character = GetCurrentCharacter();
-            if (character == null)
-                return;
-
-            // Clear the menu items and rebuild them
-            plansTbMenu.DropDownItems.Clear();
-
-            character.Plans.AddTo(plansTbMenu.DropDownItems, InitializePlanItem);
-        }
-
-        /// <summary>
-        /// Toolbar > Context menu's dropdown opening.
-        /// </summary>
-        /// <param name="sender"></param>
-        /// <param name="e"></param>
-        private void toolbarContext_Opening(object sender, CancelEventArgs e)
-        {
-            menubarToolStripMenuItem.Enabled = standardToolbar.Visible;
-            standardToolStripMenuItem.Enabled = mainMenuBar.Visible;
-        }
-
-        #endregion
-
-
-        #region Tray icon
-
-        /// <summary>
-        /// Remove the popup if its showing.
-        /// </summary>
-        private void HidePopup()
-        {
-            if (m_trayPopup == null)
-                return;
-
-            m_trayPopup.Close();
-            m_trayPopup = null;
-        }
-
-        /// <summary>
-        /// Occurs when the user click the tray icon.
-        /// If it's not a right click button, we restore the window.
-        /// </summary>
-        /// <param name="sender"></param>
-        /// <param name="e"></param>
-        private void trayIcon_Click(object sender, EventArgs e)
-        {
-            // Returns for right-button click
-            MouseEventArgs mouseClick = e as MouseEventArgs;
-            if (mouseClick != null && mouseClick.Button == MouseButtons.Right)
-                return;
-
-            // Update the tray icon's visibility
-            HidePopup();
-
-            // Restore the main window
-            RestoreMainWindow();
-        }
-
-        /// <summary>
-        /// Occurs when the mouse hovers over the tray icon.
-        /// Make the popup visible.
-        /// </summary>
-        /// <param name="sender"></param>
-        /// <param name="e"></param>
-        private void trayIcon_MouseHover(object sender, EventArgs e)
-        {
-            // Only display the pop up window if the context menu isn't showing.
-            if (trayIconToolStrip.Visible)
-                return;
-
-            // Stop if the popup is disabled.
-            if (Settings.UI.SystemTrayPopup.Style == TrayPopupStyles.Disabled)
-                return;
-
-            // Create the popup.
-            if (Settings.UI.SystemTrayPopup.Style == TrayPopupStyles.PopupForm)
-                m_trayPopup = new TrayPopUpWindow();
-            else
-                m_trayPopup = new TrayTooltipWindow();
-
-            m_trayPopup.Show();
-        }
-
-        /// <summary>
-        /// Occurs when the mouse leaves the tray icon.
-        /// Hide the popup.
-        /// </summary>
-        /// <param name="sender"></param>
-        /// <param name="e"></param>
-        private void trayIcon_MouseLeave(object sender, EventArgs e)
-        {
-            HidePopup();
-            TriggerAutoShrink();
-        }
-
-        /// <summary>
-        /// Tray icon's context menu drop down opening.
-        /// Update the menu items for characters plans.
-        /// </summary>
-        /// <param name="sender"></param>
-        /// <param name="e"></param>
-        private void trayIconToolStrip_Opening(object sender, CancelEventArgs e)
-        {
-            HidePopup();
-
-            // Create the Plans sub-menu
-            List<Character> characters = new List<Character>(EveMonClient.MonitoredCharacters);
-            characters.Sort((x, y) => String.Compare(x.Name, y.Name, StringComparison.CurrentCulture));
-            foreach (Character character in characters)
-            {
-                ToolStripMenuItem characterItem = new ToolStripMenuItem(character.Name);
-                planToolStripMenuItem.DropDownItems.Add(characterItem);
-
-                character.Plans.AddTo(characterItem.DropDownItems, InitializePlanItem);
-            }
-        }
-
-        /// <summary>
-        /// Tray icon's context menu > Restore.
-        /// Restore the window to its normal size.
-        /// </summary>
-        /// <param name="sender"></param>
-        /// <param name="e"></param>
-        private void restoreToolStripMenuItem_Click(object sender, EventArgs e)
-        {
-            RestoreMainWindow();
-        }
-
-        /// <summary>
-        /// Tray icon's context menu > Close.
-        /// Quit the application.
-        /// </summary>
-        /// <param name="sender"></param>
-        /// <param name="e"></param>
-        private void closeToolStripMenuItem_Click(object sender, EventArgs e)
-        {
-            Application.Exit();
-        }
-
-        /// <summary>
-        /// Clear the menu items for characters plans. Rebuild on opening anyway.
-        /// </summary>
-        /// <param name="sender"></param>
-        /// <param name="e"></param>
-        private void trayIconToolStrip_Closed(object sender, ToolStripDropDownClosedEventArgs e)
-        {
-            // Clear the existing items
-            planToolStripMenuItem.DropDownItems.Clear();
-        }
-
-        /// <summary>
-        /// Restores the main window.
-        /// </summary>
-        private void RestoreMainWindow()
-        {
-            Visible = true;
-            WindowState = FormWindowState.Normal;
-            ShowInTaskbar = Visible;
-            Activate();
-            trayIcon.Visible = (Settings.UI.SystemTrayIcon != SystemTrayBehaviour.Disabled);
-        }
-
-        #endregion
-
-
-        #region Reaction to settings change
-
-        /// <summary>
-        /// Occurs when the settings form has been validated.
-        /// </summary>
-        /// <param name="sender"></param>
-        /// <param name="e"></param>
-        private void EveMonClient_SettingsChanged(object sender, EventArgs e)
-        {
-            UpdateControlsVisibility();
-        }
-
-        /// <summary>
-        /// Updates the controls visibility according to settings
-        /// </summary>
-        private void UpdateControlsVisibility()
-        {
-            // Tray icon's visibility
-            trayIcon.Visible = (Settings.UI.SystemTrayIcon != SystemTrayBehaviour.Disabled)
-                               && (Settings.UI.SystemTrayIcon == SystemTrayBehaviour.AlwaysVisible
-                                   || WindowState == FormWindowState.Minimized);
-
-            // Update manager configuration
-            UpdateManager.Enabled = Settings.Updates.CheckEVEMonVersion;
-
-            if (Settings.Updates.CheckEVEMonVersion && !m_isUpdateEventsSubscribed)
-            {
-                EveMonClient.UpdateAvailable += OnUpdateAvailable;
-                EveMonClient.DataUpdateAvailable += OnDataUpdateAvailable;
-                m_isUpdateEventsSubscribed = true;
-            }
-
-            if (!Settings.Updates.CheckEVEMonVersion && m_isUpdateEventsSubscribed)
-            {
-                EveMonClient.UpdateAvailable -= OnUpdateAvailable;
-                EveMonClient.DataUpdateAvailable -= OnDataUpdateAvailable;
-                m_isUpdateEventsSubscribed = false;
-            }
-
-            // IGB Server
-            ConfigureIgbServer();
-
-            // Rebuild tabs (the overview may have been removed)
-            if (tcCharacterTabs.TabPages.Contains(tpOverview) != Settings.UI.MainWindow.ShowOverview)
-                UpdateTabs();
-
-            // Whenever we switch API provider we update
-            // the server status and every monitored CCP character
-            if (m_apiProviderName == EveMonClient.APIProviders.CurrentProvider.Name)
-                return;
-
-            m_apiProviderName = EveMonClient.APIProviders.CurrentProvider.Name;
-            EveMonClient.EVEServer.ForceUpdate();
-
-            foreach (CCPCharacter character in EveMonClient.MonitoredCharacters.OfType<CCPCharacter>())
-            {
-                character.QueryMonitors.QueryEverything();
-            }
-        }
-
-        /// <summary>
-        /// Configures the IGB server based upon the current configuration
-        /// </summary>
-        private void ConfigureIgbServer()
-        {
-            // Not using the IGB server? stop it if it is running
-            if (!Settings.IGB.IGBServerEnabled)
-            {
-                if (m_igbServer != null)
-                {
-                    m_igbServer.Stop();
-                    m_igbServer = null;
-                }
-
-                return;
-            }
-
-            // We are using the IGB server create one if we don't already have one
-            if (m_igbServer == null)
-                m_igbServer = new IgbServer(Settings.IGB.IGBServerPublic, Settings.IGB.IGBServerPort);
-            else if (Settings.IGB.IGBServerPort != m_igbServer.IgbServerPort)
-            {
-                // The port has changed reset the IGB server
-                m_igbServer.Reset(Settings.IGB.IGBServerPublic, Settings.IGB.IGBServerPort);
-            }
-
-            // Finally start the service
-            m_igbServer.Start();
-        }
-
-        #endregion
-
-
-        #region Testing Functions
-
-        /// <summary>
-        /// Displays the test menu.
-        /// </summary>
-        private void DisplayTestMenu()
-        {
-            testToolStripMenuItem.Visible = true;
-            testTrayToolStripMenuItem.Visible = true;
-            testsToolStripSeperator.Visible = true;
-            testCharacterNotificationToolStripMenuItem.Visible = true;
-        }
-
-        /// <summary>
-        /// Enables the character notification if the current character is valid.
-        /// </summary>
-        /// <param name="sender"></param>
-        /// <param name="e"></param>
-        private void testToolStripMenuItem_DropDownOpening(object sender, EventArgs e)
-        {
-            testCharacterNotificationToolStripMenuItem.Enabled = GetCurrentCharacter() != null;
-        }
-
-        /// <summary>
-        /// Thrown an exception just to test the exception handler is working.
-        /// </summary>
-        /// <param name="sender"></param>
-        /// <param name="e"></param>
-        private void ExceptionWindowToolStripMenuItem_Click(object sender, EventArgs e)
-        {
-            throw new InvalidOperationException("Test Exception");
-        }
-
-        /// <summary>
-        /// Thrown an exception with an inner exception just to test the exception handler is working.
-        /// </summary>
-        /// <param name="sender"></param>
-        /// <param name="e"></param>
-        private void exceptionWindowRecursiveExceptionToolStripMenuItem_Click(object sender, EventArgs e)
-        {
-            throw new InvalidOperationException("Test Exception", new InvalidOperationException("Inner Exception"));
-        }
-
-        /// <summary>
-        /// Tests notification display in the MainWindow.
-        /// </summary>
-        /// <param name="sender"></param>
-        /// <param name="e"></param>
-        private void testNotificationToolStripMenuItem_Click(object sender, EventArgs e)
-        {
-            NotificationEventArgs notification = new NotificationEventArgs(null, NotificationCategory.TestNofitication)
-                                                     {
-                                                         Priority = NotificationPriority.Information,
-                                                         Behaviour = NotificationBehaviour.Overwrite,
-                                                         Description = "Test Notification"
-                                                     };
-            EveMonClient.Notifications.Notify(notification);
-        }
-
-        /// <summary>
-        /// Tests character's notification display in the Character Monitor.
-        /// </summary>
-        /// <param name="sender"></param>
-        /// <param name="e"></param>
-        private void testCharacterNotificationToolStripMenuItem_Click(object sender, EventArgs e)
-        {
-            CharacterMonitor monitor = GetCurrentMonitor();
-            monitor.TestCharacterNotification();
-        }
-
-        /// <summary>
-        /// Handles the Click event of the testTimeoutOneSecToolStripMenuItem control.
-        /// </summary>
-        /// <param name="sender">The source of the event.</param>
-        /// <param name="e">The <see cref="System.EventArgs"/> instance containing the event data.</param>
-        private void testTimeoutOneSecToolStripMenuItem_Click(object sender, EventArgs e)
-        {
-            MessageBox.Show(String.Format(CultureConstants.DefaultCulture, "Timeout was: {0}, now 1", Settings.Updates.HttpTimeout));
-            Settings.Updates.HttpTimeout = 1;
-        }
-
-        #endregion
-    }
+using System;
+using System.Collections.Generic;
+using System.ComponentModel;
+using System.Diagnostics;
+using System.IO;
+using System.Linq;
+using System.Media;
+using System.Reflection;
+using System.Runtime.InteropServices;
+using System.Text;
+using System.Windows.Forms;
+using EVEMon.ApiCredentialsManagement;
+using EVEMon.BlankCharacter;
+using EVEMon.Common;
+using EVEMon.Common.Controls;
+using EVEMon.Common.CustomEventArgs;
+using EVEMon.Common.IgbService;
+using EVEMon.Common.Net;
+using EVEMon.Common.Notifications;
+using EVEMon.Common.Scheduling;
+using EVEMon.Common.Serialization.BattleClinic;
+using EVEMon.Common.Serialization.Settings;
+using EVEMon.Common.SettingsObjects;
+using EVEMon.Common.Threading;
+using EVEMon.Controls;
+using EVEMon.ImplantControls;
+using EVEMon.LogitechG15;
+using EVEMon.PieChart;
+using EVEMon.Sales;
+using EVEMon.Schedule;
+using EVEMon.SettingsUI;
+using EVEMon.SkillPlanner;
+using EVEMon.WindowsApi;
+
+namespace EVEMon
+{
+    public partial class MainWindow : EVEMonForm
+    {
+        private Form m_trayPopup;
+        private IgbServer m_igbServer;
+
+        private bool m_isUpdating;
+        private bool m_isUpdatingData;
+        private bool m_isShowingUpdateWindow;
+        private bool m_isShowingDataUpdateWindow;
+        private bool m_isUpdatingTabOrder;
+        private bool m_isUpdateEventsSubscribed;
+
+        private readonly List<NotificationEventArgs> m_popupNotifications = new List<NotificationEventArgs>();
+        private DateTime m_nextPopupUpdate = DateTime.UtcNow;
+        private string m_apiProviderName = EveMonClient.APIProviders.CurrentProvider.Name;
+
+        /// <summary>
+        /// Constructor.
+        /// </summary>
+        private MainWindow()
+        {
+            InitializeComponent();
+            Program.MainWindow = this;
+            RememberPositionKey = "MainWindow";
+            notificationList.Notifications = null;
+
+            tcCharacterTabs.SelectedIndexChanged += tcCharacterTabs_SelectedIndexChanged;
+            overview.CharacterClicked += overview_CharacterClicked;
+            tcCharacterTabs.TabPages.Remove(tpOverview);
+            lblServerStatus.Text = String.Format(CultureConstants.DefaultCulture, "// {0}", EveMonClient.EVEServer.StatusText);
+
+            if (EveMonClient.IsDebugBuild)
+                DisplayTestMenu();
+        }
+
+        /// <summary>
+        /// Constructor for a minimized window.
+        /// </summary>
+        public MainWindow(bool startMinimized)
+            : this()
+        {
+            m_isUpdating = false;
+
+            // Start minimized ?
+            if (startMinimized)
+            {
+                WindowState = FormWindowState.Minimized;
+                ShowInTaskbar = Settings.UI.MainWindowCloseBehaviour == CloseBehaviour.MinimizeToTaskbar
+                                || Settings.UI.SystemTrayIcon == SystemTrayBehaviour.Disabled;
+                Visible = ShowInTaskbar;
+            }
+
+            TriggerAutoShrink();
+        }
+
+        /// <summary>
+        /// Forces cleanup, we will jump from 50MB to less than 10MB.
+        /// </summary>
+        private static void TriggerAutoShrink()
+        {
+            AutoShrink.Dirty(TimeSpan.FromSeconds(5));
+        }
+
+
+        #region Loading, closing, resizing, etc
+
+        /// <summary>
+        /// Once the window is loaded, we complete initialization.
+        /// </summary>
+        /// <param name="e"></param>
+        protected override void OnLoad(EventArgs e)
+        {
+            base.OnLoad(e);
+            if (DesignMode)
+                return;
+
+            Visible = false;
+            trayIcon.Text = Application.ProductName;
+            trayIcon.Visible = (Settings.UI.SystemTrayIcon != SystemTrayBehaviour.Disabled)
+                               && (Settings.UI.SystemTrayIcon == SystemTrayBehaviour.AlwaysVisible
+                                   || WindowState == FormWindowState.Minimized);
+
+            // Prepare control's visibility
+            menubarToolStripMenuItem.Checked = mainMenuBar.Visible = Settings.UI.MainWindow.ShowMenuBar;
+            standardToolStripMenuItem.Checked = standardToolbar.Visible = Settings.UI.MainWindow.ShowToolBar;
+
+            // Subscribe events
+            EveMonClient.NotificationSent += EveMonClient_NotificationSent;
+            EveMonClient.NotificationInvalidated += EveMonClient_NotificationInvalidated;
+            EveMonClient.MonitoredCharacterCollectionChanged += EveMonClient_MonitoredCharacterCollectionChanged;
+            EveMonClient.ServerStatusUpdated += EveMonClient_ServerStatusUpdated;
+            EveMonClient.QueuedSkillsCompleted += EveMonClient_QueuedSkillsCompleted;
+            EveMonClient.SettingsChanged += EveMonClient_SettingsChanged;
+            EveMonClient.TimerTick += EveMonClient_TimerTick;
+
+            // Initialize all of our business objects
+            EveMonClient.Run(this);
+
+            // Upgrades the BattleClinic API settings
+            BCAPI.UpgradeSettings();
+
+            // BattleClinic storage service
+            BCAPI.DownloadSettingsFile();
+
+            // Update the content
+            UpdateTabs();
+
+            // Initialize G15
+            if (OSFeatureCheck.IsWindowsNT)
+                G15Handler.Initialize();
+
+            // Ensures the installation files downloaded through the autoupdate are correctly deleted
+            UpdateManager.DeleteInstallationFiles();
+
+            // Check with BattleClinic the local clock is synchronized
+            if (Settings.Updates.CheckTimeOnStartup)
+                CheckTimeSynchronization();
+
+            // Updates the controls visibility according to settings
+            UpdateControlsVisibility();
+        }
+
+        /// <summary>
+        /// Check for time synchronization, or reschedule it for later if no connection is available.
+        /// </summary>
+        private static void CheckTimeSynchronization()
+        {
+            // Do it now if network available
+            if (NetworkMonitor.IsNetworkAvailable)
+            {
+                TimeCheck.CheckIsSynchronised(TimeCheckCallback);
+                return;
+            }
+
+            // Reschedule later otherwise
+            Dispatcher.Schedule(TimeSpan.FromMinutes(1), CheckTimeSynchronization);
+        }
+
+        /// <summary>
+        /// Occurs when the window is shown, display a tooltip message.
+        /// </summary>
+        /// <param name="e">A <see cref="T:System.EventArgs"/> that contains the event data.</param>
+        protected override void OnShown(EventArgs e)
+        {
+            // Welcome message
+            TipWindow.ShowTip(this, "startup",
+                              "Getting Started",
+                              "To begin using EVEMon, click the File|Add API key... menu option, " +
+                              "enter your CCP API information " +
+                              "and choose the characters to monitor.");
+        }
+
+        /// <summary>
+        /// Occurs whenever the window is resized.
+        /// </summary>
+        /// <param name="sender"></param>
+        /// <param name="e"></param>
+        private void MainWindow_Resize(object sender, EventArgs e)
+        {
+            UpdateStatusLabel();
+            UpdateWindowTitle();
+            UpdateNotifications();
+
+            // Updates tray icon visibility
+            if (WindowState != FormWindowState.Minimized || Settings.UI.SystemTrayIcon == SystemTrayBehaviour.Disabled)
+                return;
+
+            trayIcon.Visible = Settings.UI.MainWindowCloseBehaviour != CloseBehaviour.MinimizeToTaskbar
+                               || Settings.UI.SystemTrayIcon != SystemTrayBehaviour.Disabled;
+            Visible = (Settings.UI.MainWindowCloseBehaviour == CloseBehaviour.MinimizeToTaskbar);
+        }
+
+        /// <summary>
+        /// Occurs when the form is going to be closed. 
+        /// We may decide to cancel the closing and rather minimize to tray bar.
+        /// </summary>
+        /// <param name="sender"></param>
+        /// <param name="e"></param>
+        private void MainWindow_FormClosing(object sender, FormClosingEventArgs e)
+        {
+            // Is there a reason that we should really close the window
+            if (!Visible || m_isUpdating || m_isUpdatingData || e.CloseReason == CloseReason.ApplicationExitCall ||
+                e.CloseReason == CloseReason.TaskManagerClosing || e.CloseReason == CloseReason.WindowsShutDown)
+                return;
+
+            // Should we actually just minimize ?
+            if (Settings.UI.MainWindowCloseBehaviour == CloseBehaviour.Exit)
+                return;
+
+            // If the user has right clicked the task bar item item while
+            // this window is minimized, and chosen close then then the
+            // following will evaluate to false and EVEMon will close.
+            if (WindowState == FormWindowState.Minimized)
+                return;
+
+            // Cancel the close operation and minimize the window
+            // Display of the tray icon and window will be handled by 
+            // MainWindow_Resize
+            e.Cancel = true;
+            WindowState = FormWindowState.Minimized;
+        }
+
+        /// <summary>
+        /// When closing, ensures we're leaving with a proper state.
+        /// </summary>
+        /// <param name="sender"></param>
+        /// <param name="e"></param>
+        private void MainWindow_FormClosed(object sender, FormClosedEventArgs e)
+        {
+            // Hide the system tray icons
+            niAlertIcon.Visible = false;
+            trayIcon.Visible = false;
+
+            // Stops the one-second timer right now
+            EveMonClient.Shutdown();
+        }
+
+        /// <summary>
+        /// On minimizing, we force garbage collection.
+        /// </summary>
+        /// <param name="sender"></param>
+        /// <param name="e"></param>
+        private void MainWindow_Deactivate(object sender, EventArgs e)
+        {
+            // Only cleanup if we're deactivating to the minimized state (e.g. systray)
+            if (WindowState == FormWindowState.Minimized)
+                TriggerAutoShrink();
+        }
+
+        /// <summary>
+        /// Callback for time synchronization with BattleClinic check.
+        /// </summary>
+        /// <param name="isSynchronised"></param>
+        /// <param name="serverTime"></param>
+        /// <param name="localTime"></param>
+        private static void TimeCheckCallback(bool isSynchronised, DateTime serverTime, DateTime localTime)
+        {
+            if (isSynchronised)
+                return;
+
+            using (TimeCheckNotification timeDialog = new TimeCheckNotification(serverTime, localTime))
+            {
+                timeDialog.ShowDialog();
+            }
+        }
+
+        #endregion
+
+
+        #region Tabs management
+
+        /// <summary>
+        /// Occurs when the monitored characters collection is changed.
+        /// </summary>
+        /// <param name="sender"></param>
+        /// <param name="e"></param>
+        private void EveMonClient_MonitoredCharacterCollectionChanged(object sender, EventArgs e)
+        {
+            if (m_isUpdatingTabOrder)
+                return;
+
+            UpdateTabs();
+        }
+
+        /// <summary>
+        /// Rebuild the tab pages.
+        /// </summary>
+        private void UpdateTabs()
+        {
+            TabPage selectedTab = tcCharacterTabs.SelectedTab;
+
+            // Collect the existing pages
+            Dictionary<Character, TabPage> pages = new Dictionary<Character, TabPage>();
+            foreach (TabPage page in tcCharacterTabs.TabPages.Cast<TabPage>().Where(page => page.Tag is Character))
+            {
+                pages[(Character)page.Tag] = page;
+            }
+
+            // Updates the pages
+            PerformLayout(pages);
+
+            // Reselect
+            if (selectedTab != null && tcCharacterTabs.TabPages.Contains(selectedTab))
+                tcCharacterTabs.SelectedTab = selectedTab;
+
+            UpdateControlsOnTabSelectionChange();
+        }
+
+        /// <summary>
+        /// Performs the layout.
+        /// </summary>
+        /// <param name="pages">The pages.</param>
+        private void PerformLayout(Dictionary<Character, TabPage> pages)
+        {
+            tcCharacterTabs.SuspendLayout();
+            try
+            {
+                // Rebuild the pages
+                int index = 0;
+                foreach (Character character in EveMonClient.MonitoredCharacters)
+                {
+                    // Retrieve the current page, or null if we're past the limits
+                    TabPage currentPage = (index < tcCharacterTabs.TabCount ? tcCharacterTabs.TabPages[index] : null);
+
+                    // Is it the overview ? We'll deal with it later
+                    if (currentPage == tpOverview)
+                    {
+                        index++;
+                        currentPage = (index < tcCharacterTabs.TabCount ? tcCharacterTabs.TabPages[index] : null);
+                    }
+
+                    Object currentTag = (currentPage != null ? currentPage.Tag : null);
+
+                    // Does the page match with the character ?
+                    if (currentTag != character)
+                    {
+                        // Get the existing page and remove it from the old location
+                        // or create a new one
+                        TabPage page = GetPage(pages, character);
+
+                        // Inserts the page in the proper location
+                        tcCharacterTabs.TabPages.Insert(index, page);
+                    }
+
+                    // Remove processed character from the dictionary and move forward
+                    if (character != null)
+                        pages.Remove(character);
+                    index++;
+                }
+
+                // Ensures the overview has been added when necessary
+                AddOverviewTab();
+
+                // Dispose the removed tabs
+                foreach (TabPage page in pages.Values)
+                {
+                    page.Dispose();
+                }
+            }
+            finally
+            {
+                tcCharacterTabs.ResumeLayout();
+            }
+        }
+
+        /// <summary>
+        /// Gets the page.
+        /// </summary>
+        /// <param name="pages">The pages.</param>
+        /// <param name="character">The character.</param>
+        /// <returns></returns>
+        private TabPage GetPage(IDictionary<Character, TabPage> pages, Character character)
+        {
+            TabPage page;
+            TabPage tempPage = null;
+            try
+            {
+                // Retrieve the page when it was previously created
+                // Is the character later in the collection ?
+                if (pages.TryGetValue(character, out tempPage))
+                {
+                    // Remove the page from old location
+                    tcCharacterTabs.TabPages.Remove(tempPage);
+                }
+                else
+                {
+                    // Creates a new page
+                    tempPage = CreateTab(character);
+                }
+
+                page = tempPage;
+                tempPage = null;
+            }
+            finally
+            {
+                if(tempPage!=null)
+                    tempPage.Dispose();
+            }
+
+            return page;
+        }
+
+        /// <summary>
+        /// Adds the overview tab.
+        /// </summary>
+        private void AddOverviewTab()
+        {
+            if (Settings.UI.MainWindow.ShowOverview)
+            {
+                if (tpOverview != null && !tcCharacterTabs.TabPages.Contains(tpOverview))
+                {
+                    // Trim the overview page index
+                    int overviewIndex = Settings.UI.MainWindow.OverviewIndex;
+                    overviewIndex = Math.Max(0, Math.Min(tcCharacterTabs.TabCount, overviewIndex));
+
+                    // Inserts it
+                    tcCharacterTabs.TabPages.Insert(overviewIndex, tpOverview);
+
+                    // Select the Overview tab if it's the first tab
+                    if (overviewIndex == 0)
+                        tcCharacterTabs.SelectedTab = tpOverview;
+                }
+            }
+                // Or remove it when it should not be here anymore
+            else if (tpOverview != null && tcCharacterTabs.TabPages.Contains(tpOverview))
+                tcCharacterTabs.TabPages.Remove(tpOverview);
+        }
+
+        /// <summary>
+        /// Creates the tab for the given character.
+        /// </summary>
+        /// <param name="character">The character</param>
+        private static TabPage CreateTab(Character character)
+        {
+            // Create the tab
+            TabPage page;
+            TabPage tempPage = null;
+            try
+            {
+                tempPage = new TabPage(character.Name);
+                tempPage.UseVisualStyleBackColor = true;
+                tempPage.Padding = new Padding(5);
+                tempPage.Tag = character;
+
+                // Create the character monitor
+                CreateCharacterMonitor(character, tempPage);
+
+                page = tempPage;
+                tempPage = null;
+            }
+            finally
+            {
+                if (tempPage != null)
+                    tempPage.Dispose();
+            }
+
+            return page;
+        }
+
+        /// <summary>
+        /// Creates the character monitor.
+        /// </summary>
+        /// <param name="character">The character.</param>
+        /// <param name="tempPage">The temp page.</param>
+        private static void CreateCharacterMonitor(Character character, Control tempPage)
+        {
+            CharacterMonitor tempMonitor = null;
+            try
+            {
+                tempMonitor = new CharacterMonitor(character);
+                tempMonitor.Parent = tempPage;
+                tempMonitor.Dock = DockStyle.Fill;
+
+                CharacterMonitor monitor = tempMonitor;
+                tempMonitor = null;
+
+                tempPage.Controls.Add(monitor);
+            }
+            finally
+            {
+                if(tempMonitor != null)
+                    tempMonitor.Dispose();
+            }
+        }
+
+        /// <summary>
+        /// When tabs are moved by the user (through drag'n drop), we update the settings.
+        /// </summary>
+        /// <param name="sender"></param>
+        /// <param name="e"></param>
+        private void tcCharacterTabs_DragDrop(object sender, DragEventArgs e)
+        {
+            Settings.UI.MainWindow.OverviewIndex = tcCharacterTabs.TabPages.IndexOf(tpOverview);
+
+            IEnumerable<Character> order = tcCharacterTabs.TabPages.Cast<TabPage>()
+                .Where(page => page.Tag is Character).Select(page => page.Tag as Character);
+
+            m_isUpdatingTabOrder = true;
+            EveMonClient.MonitoredCharacters.Update(order);
+            m_isUpdatingTabOrder = false;
+        }
+
+        /// <summary>
+        /// Occurs whenever the user changes the tabs selection.
+        /// </summary>
+        /// <param name="sender"></param>
+        /// <param name="e"></param>
+        private void tcCharacterTabs_SelectedIndexChanged(object sender, EventArgs e)
+        {
+            UpdateControlsOnTabSelectionChange();
+            UIHelper.CurrentMonitor = GetCurrentMonitor();
+        }
+
+        /// <summary>
+        /// Enables / disables the menu buttons (remove chars, plans, etc).
+        /// </summary>
+        private void UpdateControlsOnTabSelectionChange()
+        {
+            // Collext the menu buttons that get enabled by a character
+            ToolStripItem[] characterEnabledMenuItems = new ToolStripItem[]
+                                                            {
+                                                                hideCharacterMenu, miImportPlanFromFile,
+                                                                skillsPieChartMenu, deleteCharacterMenu, showOwnedSkillbooksMenu,
+                                                                exportCharacterMenu, implantsMenu, skillsPieChartTbMenu,
+                                                                hideCharacterTbMenu, plansTbMenu
+                                                            };
+
+            // Enable or disable the menu buttons
+            foreach (ToolStripItem item in characterEnabledMenuItems)
+            {
+                item.Enabled = GetCurrentCharacter() != null;
+            }
+        }
+
+        /// <summary>
+        /// When a character is clicked on the overview, select the appropriate tab.
+        /// </summary>
+        /// <param name="sender"></param>
+        /// <param name="e"></param>
+        private void overview_CharacterClicked(object sender, CharacterChangedEventArgs e)
+        {
+            foreach (TabPage tab in tcCharacterTabs.TabPages.Cast<TabPage>()
+                .Select(tab => new { tab, character = tab.Tag as Character })
+                .Where(tab => tab.character == e.Character).Select(character => character.tab))
+            {
+                tcCharacterTabs.SelectedTab = tab;
+                return;
+            }
+        }
+
+        /// <summary>
+        /// Gets the currently selected character; or null when the tabs selection does not match.
+        /// </summary>
+        /// <returns></returns>
+        private Character GetCurrentCharacter()
+        {
+            if (tcCharacterTabs.SelectedTab == null)
+                return null;
+
+            return tcCharacterTabs.SelectedTab.Tag as Character;
+        }
+
+        /// <summary>
+        /// Gets the currently selected monitor; or null when the tabs selection does not match.
+        /// </summary>
+        /// <returns></returns>
+        private CharacterMonitor GetCurrentMonitor()
+        {
+            if (tcCharacterTabs.SelectedTab == null || tcCharacterTabs.SelectedTab.Controls.Count == 0)
+                return null;
+
+            return tcCharacterTabs.SelectedTab.Controls[0] as CharacterMonitor;
+        }
+
+        #endregion
+
+
+        #region Notifications, server status change, skill completion sound
+
+        /// <summary>
+        /// Occurs when the server status is updated.
+        /// </summary>
+        /// <param name="sender"></param>
+        /// <param name="e"></param>
+        private void EveMonClient_ServerStatusUpdated(object sender, EveServerEventArgs e)
+        {
+            lblServerStatus.Text = String.Format(CultureConstants.DefaultCulture, "// {0}", e.Server.StatusText);
+        }
+
+        /// <summary>
+        /// Update the notifications list.
+        /// </summary>
+        /// <param name="sender"></param>
+        /// <param name="e"></param>
+        private void EveMonClient_NotificationInvalidated(object sender, NotificationInvalidationEventArgs e)
+        {
+            UpdateNotifications();
+        }
+
+        /// <summary>
+        /// Update the notifications list.
+        /// </summary>
+        /// <param name="sender"></param>
+        /// <param name="e"></param>
+        private void EveMonClient_NotificationSent(object sender, NotificationEventArgs e)
+        {
+            // Updates the notifications list of the main window
+            UpdateNotifications();
+
+            // Takes care of the tooltip
+            NotificationCategorySettings catSettings = Settings.Notifications.Categories[e.Category];
+            ToolTipNotificationBehaviour behaviour = catSettings.ToolTipBehaviour;
+            if (behaviour == ToolTipNotificationBehaviour.Never)
+                return;
+
+            // Add and reorder by API key and character
+            m_popupNotifications.Add(e);
+
+            // Group by API key
+            IEnumerable<IGrouping<long, NotificationEventArgs>> groups = m_popupNotifications.GroupBy(
+                x =>
+                    {
+                        // It's an API server related notification
+                        if (x.Sender == null)
+                            return 0;
+
+                        // It's an API key related notification
+                        if (x.SenderAPIKey != null)
+                            return x.SenderAPIKey.ID;
+
+                        // It's a corporation related notification
+                        if (x.SenderCorporation != null)
+                            return x.SenderCorporation.ID;
+
+                        // It's a character related notification
+                        return x.SenderCharacter is UriCharacter
+                                   ? 1
+                                   : x.SenderCharacter.CharacterID;
+                    });
+
+            // Add every group, order by character's name, accounts being on top
+            List<NotificationEventArgs> newList = new List<NotificationEventArgs>();
+            foreach (IGrouping<long, NotificationEventArgs> group in groups)
+            {
+                newList.AddRange(group.OrderBy(x => x.SenderCharacter == null ? String.Empty : x.SenderCharacter.Name));
+            }
+
+            m_popupNotifications.Clear();
+            m_popupNotifications.AddRange(newList);
+
+            // If the info must be presented once only, schedule a deletion
+            if (behaviour == ToolTipNotificationBehaviour.Once)
+            {
+                Dispatcher.Schedule(TimeSpan.FromSeconds(60),
+                                    () =>
+                                        {
+                                            if (!m_popupNotifications.Contains(e))
+                                                return;
+
+                                            m_popupNotifications.Remove(e);
+
+                                            if (m_popupNotifications.Count == 0)
+                                                niAlertIcon.Visible = false;
+                                        });
+            }
+
+            // Now check whether we must 
+            DisplayTooltipNotifications();
+        }
+
+        /// <summary>
+        /// Update the notifications list.
+        /// </summary>
+        private void UpdateNotifications()
+        {
+            notificationList.Notifications = EveMonClient.Notifications.Where(x => x.Sender == null || x.SenderAPIKey != null);
+        }
+
+        /// <summary>
+        /// Displays the tooltip.
+        /// </summary>
+        private void DisplayTooltipNotifications()
+        {
+            // Ensures the active entries do not prohibit EVEMon to fire tooltips
+            if (Scheduler.SilentMode)
+            {
+                niAlertIcon.Visible = false;
+                return;
+            }
+
+            int maxlevel = 0,
+                textlenght = 0,
+                count = 0;
+            Object lastSender = m_popupNotifications[0].Sender;
+            StringBuilder builder = new StringBuilder();
+
+            // We build the tooltip notification text
+            foreach (NotificationEventArgs notification in m_popupNotifications)
+            {
+                // Tooltip notification text space is limited 
+                // so we apply restrains in how many notifications will be shown
+                if (textlenght <= 100)
+                {
+                    bool senderIsCharacter = (notification.Sender != null) &&
+                                             (notification.Sender == notification.SenderCharacter);
+
+                    bool senderIsCorporation = (notification.Sender != null) &&
+                         (notification.Sender == notification.SenderCorporation);
+
+                    string tooltipText = notification.Description;
+                    maxlevel = Math.Max(maxlevel, (int)notification.Priority);
+                    int level = (int)notification.Priority;
+
+                    if (notification.Sender != lastSender)
+                        builder.AppendLine();
+
+                    lastSender = notification.Sender;
+
+                    if (senderIsCharacter || senderIsCorporation)
+                    {
+                        switch (level)
+                        {
+                            case 0:
+                                tooltipText = tooltipText.Replace(".", " ");
+                                tooltipText += String.Format(CultureConstants.DefaultCulture, "for {0}.",
+                                                             senderIsCharacter
+                                                                 ? notification.SenderCharacter.Name
+                                                                 : notification.SenderCorporation.Name);
+                                break;
+                            case 1:
+                                tooltipText = tooltipText.Replace("This character", senderIsCharacter
+                                                                                        ? notification.SenderCharacter.Name
+                                                                                        : notification.SenderCorporation.Name);
+
+                                break;
+                            case 2:
+                                tooltipText = tooltipText.Replace(".", " ");
+                                tooltipText += String.Format(CultureConstants.DefaultCulture, "of {0}.", senderIsCharacter
+                                                                                        ? notification.SenderCharacter.Name
+                                                                                        : notification.SenderCorporation.Name);
+                                break;
+                        }
+                    }
+
+                    builder.AppendLine(tooltipText);
+                }
+                    // When the text gets too long we add an informative text once
+                else if (count == 0)
+                {
+                    builder.AppendLine("\r\nMore notifications are available.\nCheck character monitor for more information.");
+                    count++;
+                }
+
+                textlenght = builder.Length;
+            }
+            niAlertIcon.BalloonTipText = builder.ToString();
+
+            // Icon 
+            // (In Win7 icon is displayed only when there is a BalloonTipTitle present,
+            // which makes this part of the code useless)
+            switch (maxlevel)
+            {
+                case 0:
+                    niAlertIcon.BalloonTipIcon = ToolTipIcon.Info;
+                    break;
+                case 1:
+                    niAlertIcon.BalloonTipIcon = ToolTipIcon.Warning;
+                    break;
+                case 2:
+                    niAlertIcon.BalloonTipIcon = ToolTipIcon.Error;
+                    break;
+                default:
+                    throw new NotImplementedException();
+            }
+
+            // Display tooltip notification
+            niAlertIcon.Visible = true;
+            niAlertIcon.ShowBalloonTip(10000);
+
+            // Next auto update
+            m_nextPopupUpdate = DateTime.UtcNow.AddMinutes(1);
+        }
+
+        /// <summary>
+        /// When the alerts ballon is clicked, we clear everything.
+        /// </summary>
+        private void OnAlertBalloonClicked()
+        {
+            niAlertIcon.Visible = false;
+            m_popupNotifications.Clear();
+        }
+
+        /// <summary>
+        /// Checks whether a sound must be played on skill training.
+        /// </summary>
+        /// <returns></returns>
+        private static void TryPlaySkillCompletionSound()
+        {
+            // Returns if the user disabled the option
+            if (!Settings.Notifications.PlaySoundOnSkillCompletion)
+                return;
+
+            // Checks the schedule 
+            if (Scheduler.SilentMode)
+                return;
+
+            // Play the sound
+            using (SoundPlayer sp = new SoundPlayer(Common.Properties.Resources.SkillTrained))
+            {
+                sp.Play();
+            }
+        }
+
+        /// <summary>
+        /// Occurs when the alerts ballon icon is clicked.
+        /// </summary>
+        /// <param name="sender"></param>
+        /// <param name="e"></param>
+        private void niAlertIcon_BalloonTipClicked(object sender, EventArgs e)
+        {
+            OnAlertBalloonClicked();
+        }
+
+        /// <summary>
+        /// Occurs when the alerts icon is clicked.
+        /// </summary>
+        /// <param name="sender"></param>
+        /// <param name="e"></param>
+        private void niAlertIcon_Click(object sender, EventArgs e)
+        {
+            OnAlertBalloonClicked();
+        }
+
+        /// <summary>
+        /// Occurs when the alerts icon is clicked.
+        /// </summary>
+        /// <param name="sender"></param>
+        /// <param name="e"></param>
+        private void niAlertIcon_MouseClick(object sender, MouseEventArgs e)
+        {
+            OnAlertBalloonClicked();
+        }
+
+        /// <summary>
+        /// Occurs when skills have been completed.
+        /// </summary>
+        /// <param name="sender"></param>
+        /// <param name="e"></param>
+        private static void EveMonClient_QueuedSkillsCompleted(object sender, QueuedSkillsEventArgs e)
+        {
+            // Play a sound
+            TryPlaySkillCompletionSound();
+        }
+
+        #endregion
+
+
+        #region Per-second updates
+
+        /// <summary>
+        /// Occurs every second.
+        /// </summary>
+        /// <param name="sender"></param>
+        /// <param name="e"></param>
+        private void EveMonClient_TimerTick(object sender, EventArgs e)
+        {
+            UpdateStatusLabel();
+            UpdateWindowTitle();
+
+            // Checks whether the tooltip must be displayed
+            if (m_popupNotifications.Count != 0 && DateTime.UtcNow > m_nextPopupUpdate)
+                DisplayTooltipNotifications();
+        }
+
+        /// <summary>
+        /// Updates the status bar.
+        /// </summary>
+        private void UpdateStatusLabel()
+        {
+            if (WindowState == FormWindowState.Minimized)
+                return;
+
+            DateTime now = DateTime.Now.ToUniversalTime();
+            lblStatus.Text = String.Format(CultureConstants.DefaultCulture, "EVE Time: {0:HH:mm}", now);
+        }
+
+        /// <summary>
+        /// Updates the window's title.
+        /// </summary>
+        private void UpdateWindowTitle()
+        {
+            if (!Visible)
+                return;
+
+            // If character's trainings must be displayed in title
+            if (!Settings.UI.MainWindow.ShowCharacterInfoInTitleBar)
+            {
+                Text = Application.ProductName;
+                return;
+            }
+
+            StringBuilder builder;
+
+            // Retrieve the selected character
+            CCPCharacter selectedChar = GetCurrentCharacter() as CCPCharacter;
+
+            int trimTimeSpanComponents = 0;
+
+            do
+            {
+                builder = new StringBuilder();
+
+                // Scroll through the ordered list of chars in training
+                SortedList<TimeSpan, CCPCharacter> orderedTrainingTimes = GetOrderedCharactersTrainingTime();
+                foreach (TimeSpan ts in orderedTrainingTimes.Keys)
+                {
+                    CCPCharacter character = orderedTrainingTimes[ts];
+
+                    TimeSpan trimmedTime = ts;
+
+                    // First pass we remove the seconds from the TimeSpan,
+                    // if training time is over one minute
+                    if (trimTimeSpanComponents >= 1 && ts.Hours >= 0 && ts.Minutes > 0)
+                        trimmedTime = trimmedTime.Add(TimeSpan.FromSeconds(0 - ts.Seconds));
+
+                    // Second pass we remove the minutes from the TimeSpan,
+                    // if training time is over one hour
+                    if (trimTimeSpanComponents >= 2 && ts.Hours > 0)
+                        trimmedTime = trimmedTime.Add(TimeSpan.FromMinutes(0 - ts.Minutes));
+
+                    switch (Settings.UI.MainWindow.TitleFormat)
+                    {
+                            // (Default) Single Char - finishing skill next
+                        case MainWindowTitleFormat.Default:
+                        case MainWindowTitleFormat.NextCharToFinish:
+                            if (builder.Length == 0)
+                                builder.Append(AppendCharacterTrainingTime(character, trimmedTime));
+                            break;
+
+                            // Single Char - selected char
+                        case MainWindowTitleFormat.SelectedChar:
+                            if (selectedChar == character)
+                                builder.Append(AppendCharacterTrainingTime(character, trimmedTime));
+                            break;
+
+                            // Multi Char - finishing skill next first
+                        case MainWindowTitleFormat.AllCharacters:
+                            if (builder.Length > 0)
+                                builder.Append(" | ");
+                            builder.Append(AppendCharacterTrainingTime(character, trimmedTime));
+                            break;
+
+                            // Multi Char - selected char first
+                        case MainWindowTitleFormat.AllCharactersButSelectedOneAhead:
+                            // Selected char ? Insert at the beginning
+                            if (selectedChar == character)
+                            {
+                                // Precreate the string for this char
+                                StringBuilder subBuilder = new StringBuilder();
+                                subBuilder.Append(AppendCharacterTrainingTime(character, trimmedTime));
+                                if (builder.Length > 0)
+                                    subBuilder.Append(" | ");
+
+                                // Insert it at the beginning
+                                builder.Insert(0, subBuilder.ToString());
+                            }
+                                // Non-selected char ? Same as "3"
+                            else
+                            {
+                                if (builder.Length > 0)
+                                    builder.Append(" | ");
+                                builder.Append(AppendCharacterTrainingTime(character, trimmedTime));
+                            }
+                            break;
+                    }
+                }
+
+                // If we go through the loop again we will remove another component of the TimeSpan
+                trimTimeSpanComponents++;
+            } // Each pass we remove one component of the time span up until the hours
+            while (builder.Length > MaxTitleLength && trimTimeSpanComponents < 3);
+
+            // Adds EVEMon at the end if there is space in the title bar
+            string appSuffix = String.Format(CultureConstants.DefaultCulture, " - {0}", Application.ProductName);
+            if (builder.Length + appSuffix.Length <= MaxTitleLength)
+                builder.Append(appSuffix);
+
+            // Set the window title
+            Text = builder.ToString();
+        }
+
+        /// <summary>
+        /// Produces a sorted list of characters in training, ordered from the shortest to the longest training time.
+        /// </summary>
+        /// <remarks>Pulled this code out of cm_ShortInfoChanged, as I needed to use the returned List in multiple places</remarks>
+        /// <returns></returns>
+        private SortedList<TimeSpan, CCPCharacter> GetOrderedCharactersTrainingTime()
+        {
+            SortedList<TimeSpan, CCPCharacter> sortedList = new SortedList<TimeSpan, CCPCharacter>();
+            foreach (TabPage tp in tcCharacterTabs.TabPages)
+            {
+                // Is it a character bound to CCP ?
+                if (!(tp.Tag is CCPCharacter))
+                    continue;
+
+                // Is it in training ?
+                CCPCharacter character = tp.Tag as CCPCharacter;
+                if (!character.IsTraining)
+                    continue;
+
+                TimeSpan ts = character.CurrentlyTrainingSkill.RemainingTime;
+
+                // While the timespan is not unique, we add 1ms
+                while (sortedList.ContainsKey(ts))
+                {
+                    ts += TimeSpan.FromTicks(1);
+                }
+
+                // Add it to the sorted list
+                sortedList.Add(ts, character);
+            }
+            return sortedList;
+        }
+
+        /// <summary>
+        /// Appends the given training time for the specified character to the provided <see cref="StringBuilder"/>. *
+        /// Format is : "1d, 5h, 32m John Doe (Eidetic Memory)"
+        /// Used to update the window's title.
+        /// </summary>
+        /// <param name="character">The character.</param>
+        /// <param name="time">The time.</param>
+        /// <returns></returns>
+        private static string AppendCharacterTrainingTime(Character character, TimeSpan time)
+        {
+            StringBuilder builder = new StringBuilder();
+
+            string skillDescriptionText = time.ToDescriptiveText(DescriptiveTextOptions.None);
+            builder.AppendFormat(CultureConstants.DefaultCulture, "{0} {1}", skillDescriptionText, character.Name);
+
+            if (Settings.UI.MainWindow.ShowSkillNameInWindowTitle)
+                builder.AppendFormat(CultureConstants.DefaultCulture, " ({0})", character.CurrentlyTrainingSkill.SkillName);
+
+            return builder.ToString();
+        }
+
+        #endregion
+
+
+        #region Updates manager
+
+        /// <summary>
+        /// Occurs when a program update is available. Display the information form to the user.
+        /// </summary>
+        /// <param name="sender"></param>
+        /// <param name="e"></param>
+        private void OnUpdateAvailable(object sender, UpdateAvailableEventArgs e)
+        {
+            // Ensure it is invoked on the proper thread
+            if (InvokeRequired)
+            {
+                Invoke(new MethodInvoker(() => OnUpdateAvailable(sender, e)));
+                return;
+            }
+
+            // Did the user previously choose to ignore this version ?
+            if (Settings.Updates.MostRecentDeniedUpgrade != null)
+            {
+                if (e.NewestVersion <= new Version(Settings.Updates.MostRecentDeniedUpgrade))
+                    return;
+            }
+
+            // Notify the user and prompt him
+            if (m_isShowingUpdateWindow)
+                return;
+
+            m_isShowingUpdateWindow = true;
+            using (UpdateNotifyForm f = new UpdateNotifyForm(e))
+            {
+                f.ShowDialog();
+                if (f.DialogResult == DialogResult.OK)
+                {
+                    m_isUpdating = true;
+                    // Save the settings to make sure we don't loose anything
+                    Settings.SaveImmediate();
+                    Close();
+                }
+            }
+            m_isShowingUpdateWindow = false;
+        }
+
+        /// <summary>
+        /// Occurs when new datafiles versions are available. Display the information form to the user.
+        /// </summary>
+        /// <param name="sender"></param>
+        /// <param name="e"></param>
+        private void OnDataUpdateAvailable(object sender, DataUpdateAvailableEventArgs e)
+        {
+            // Ensure it is invoked on the proper thread
+            if (InvokeRequired)
+            {
+                Invoke(new MethodInvoker(() => OnDataUpdateAvailable(sender, e)));
+                return;
+            }
+
+            if (m_isShowingDataUpdateWindow)
+                return;
+
+            m_isShowingDataUpdateWindow = true;
+            using (DataUpdateNotifyForm f = new DataUpdateNotifyForm(e))
+            {
+                if (f.ShowDialog() == DialogResult.OK)
+                    RestartApplication();
+            }
+            m_isShowingDataUpdateWindow = false;
+        }
+
+        /// <summary>
+        /// Triggers a restart of EVEMon.
+        /// </summary>
+        private void RestartApplication()
+        {
+            // Save the settings to make sure we don't loose anything
+            Settings.SaveImmediate();
+
+            // Stop IGB
+            if (m_igbServer != null)
+                m_igbServer.Stop();
+
+            // Set the updating data flag so EVEMon exits cleanly
+            m_isUpdatingData = true;
+
+            // Find the expected path for EVEMon.Watchdog.exe
+            Assembly assembly = Assembly.GetEntryAssembly();
+            string path = Path.GetDirectoryName(assembly.Location);
+            if (path != null)
+            {
+                string executable = Path.Combine(path, "EVEMon.Watchdog.exe");
+
+                // If the watchdog doesn't exist just quit
+                if (!File.Exists(executable))
+                    Application.Exit();
+
+                // Start the watchdog process
+                StartProcess(executable, Environment.GetCommandLineArgs());
+            }
+
+            Application.Exit();
+        }
+
+        /// <summary>
+        /// Starts a process with arguments.
+        /// </summary>
+        /// <param name="executable">Executable to start (i.e. EVEMon.exe).</param>
+        /// <param name="arguments">Arguments to pass to the executable.</param>
+        private static void StartProcess(string executable, string[] arguments)
+        {
+            ProcessStartInfo startInfo = new ProcessStartInfo
+                                             {
+                                                 FileName = executable,
+                                                 Arguments = String.Join(" ", arguments),
+                                                 UseShellExecute = false
+                                             };
+
+            using (Process evemonProc = new Process())
+            {
+                evemonProc.StartInfo = startInfo;
+                evemonProc.Start();
+            }
+        }
+
+        #endregion
+
+
+        #region Menus and toolbar
+
+        /// <summary>
+        /// File > Add API key...
+        /// </summary>
+        /// <param name="sender"></param>
+        /// <param name="e"></param>
+        private void addAPIKeyMenu_Click(object sender, EventArgs e)
+        {
+            using (ApiKeyUpdateOrAdditionWindow window = new ApiKeyUpdateOrAdditionWindow())
+            {
+                window.ShowDialog(this);
+            }
+        }
+
+        /// <summary>
+        /// File > Manage API keys...
+        /// Open the api keys management window.
+        /// </summary>
+        /// <param name="sender"></param>
+        /// <param name="e"></param>
+        private void manageAPIKeysMenuItem_Click(object sender, EventArgs e)
+        {
+            using (ApiKeysManagementWindow window = new ApiKeysManagementWindow())
+            {
+                window.ShowDialog(this);
+            }
+        }
+
+        /// <summary>
+        /// File > Hide Character...
+        /// Unmonitor this character.
+        /// It will still be in the settings unless the users removes the API key
+        /// and confirm the deletion of characters.
+        /// </summary>
+        /// <param name="sender"></param>
+        /// <param name="e"></param>
+        private void hideCharacterMenu_Click(object sender, EventArgs e)
+        {
+            Character character = GetCurrentCharacter();
+            if (character == null)
+                return;
+
+            character.Monitored = false;
+        }
+
+        /// <summary>
+        /// File > Delete Character...
+        /// </summary>
+        /// <param name="sender"></param>
+        /// <param name="e"></param>
+        private void deleteCharacterMenu_Click(object sender, EventArgs e)
+        {
+            Character character = GetCurrentCharacter();
+            if (character == null)
+                return;
+
+            using (CharacterDeletionWindow window = new CharacterDeletionWindow(character))
+            {
+                window.ShowDialog(this);
+            }
+        }
+
+        /// <summary>
+        /// File > Export Character...
+        /// Exports the character's infos.
+        /// </summary>
+        /// <param name="sender"></param>
+        /// <param name="e"></param>
+        private void saveCharacterInfosMenuItem_Click(object sender, EventArgs e)
+        {
+            Character character = GetCurrentCharacter();
+            if (character == null)
+                return;
+
+            UIHelper.ExportCharacter(character);
+        }
+
+        /// <summary>
+        /// File > Save settings...
+        /// </summary>
+        /// <param name="sender"></param>
+        /// <param name="e"></param>
+        private void saveSettingsToolStripMenuItem_Click(object sender, EventArgs e)
+        {
+            // Save current directory
+            string currentDirectory = Directory.GetCurrentDirectory();
+
+            // Prompts the user for a location
+            saveFileDialog.InitialDirectory = Environment.GetFolderPath(Environment.SpecialFolder.Personal);
+            DialogResult result = saveFileDialog.ShowDialog();
+
+            // Restore current directory
+            Directory.SetCurrentDirectory(currentDirectory);
+
+            // Copy settings if OK
+            if (result != DialogResult.OK)
+                return;
+
+            Settings.CopySettings(saveFileDialog.FileName);
+        }
+
+        /// <summary>
+        /// File > Restore settings...
+        /// </summary>
+        /// <param name="sender"></param>
+        /// <param name="e"></param>
+        private void loadSettingsToolStripMenuItem_Click(object sender, EventArgs e)
+        {
+            // Save current directory
+            string currentDirectory = Directory.GetCurrentDirectory();
+
+            // Prompts the user for a location
+            openFileDialog.InitialDirectory = Environment.GetFolderPath(Environment.SpecialFolder.Personal);
+            DialogResult result = openFileDialog.ShowDialog();
+
+            // Restore current directory
+            Directory.SetCurrentDirectory(currentDirectory);
+
+            // Load settings if OK
+            if (result != DialogResult.OK)
+                return;
+
+            // Open the specified settings
+            Settings.Restore(openFileDialog.FileName);
+        }
+
+        /// <summary>
+        /// File > Clear Cache.
+        /// Called when the user clickes the "clear cache" toolbar's button.
+        /// </summary>
+        /// <param name="sender"></param>
+        /// <param name="e"></param>
+        private void clearCacheToolStripMenuItem_Click(object sender, EventArgs e)
+        {
+            // Manually delete the Settings file for any non-recoverable errors
+            DialogResult dr = MessageBox.Show("Are you sure you want to clear the cache ?",
+                                              "Confirm Cache Clearing", MessageBoxButtons.YesNo, MessageBoxIcon.Question,
+                                              MessageBoxDefaultButton.Button2);
+
+            if (dr == DialogResult.Yes)
+                EveMonClient.ClearCache();
+        }
+
+        /// <summary>
+        /// File > Reset settings.
+        /// Called when the user clickes the "reset settings" toolbar's button.
+        /// </summary>
+        /// <param name="sender"></param>
+        /// <param name="e"></param>
+        private void resetSettingsToolStripMenuItem_Click(object sender, EventArgs e)
+        {
+            // Manually delete the Settings file for any non-recoverable errors
+            DialogResult dr =
+                MessageBox.Show("Are you sure you want to reset the settings ?\r\nEverything will be lost, including the plans.",
+                                "Confirm Settings Reseting", MessageBoxButtons.YesNo, MessageBoxIcon.Question,
+                                MessageBoxDefaultButton.Button2);
+
+            if (dr == DialogResult.Yes)
+                Settings.Reset();
+        }
+
+        /// <summary>
+        /// File > Exit.
+        /// </summary>
+        /// <param name="sender"></param>
+        /// <param name="e"></param>
+        private void exitToolStripMenuItem_Click(object sender, EventArgs e)
+        {
+            Application.Exit();
+        }
+
+        /// <summary>
+        /// Edit's drop down menu opening.
+        /// Enabled/disable the items.
+        /// </summary>
+        /// <param name="sender"></param>
+        /// <param name="e"></param>
+        private void editToolStripMenuItem_DropDownOpening(object sender, EventArgs e)
+        {
+            Character character = GetCurrentCharacter();
+            copySkillsToClipboardBBFormatToolStripMenuItem.Enabled = (character != null);
+        }
+
+        /// <summary>
+        /// Edit > Copy skills to clipboard (BBCode format).
+        /// </summary>
+        /// <param name="sender"></param>
+        /// <param name="e"></param>
+        private void copySkillsToClipboardBBFormatToolStripMenuItem_Click(object sender, EventArgs e)
+        {
+            Character character = GetCurrentCharacter();
+            if (character == null)
+                return;
+
+            try
+            {
+                // Try to copy
+                Clipboard.Clear();
+                Clipboard.SetText(CharacterExporter.ExportAsBBCode(character));
+            }
+            catch (ExternalException ex)
+            {
+                // Occurs when another process is using the clipboard
+                ExceptionHandler.LogException(ex, true);
+                MessageBox.Show("Couldn't complete the operation, the clipboard is being used by another process.");
+            }
+        }
+
+        /// <summary>
+        /// Plan's menu drop down.
+        /// Enable/disable menu items and rebuild items for plans.
+        /// </summary>
+        /// <param name="sender"></param>
+        /// <param name="e"></param>
+        private void plansToolStripMenuItem_DropDownOpening(object sender, EventArgs e)
+        {
+            Character character = GetCurrentCharacter();
+
+            // Enable or disable items
+            bool enabled = (character != null);
+            manageToolStripMenuItem.Enabled = enabled;
+            newToolStripMenuItem.Enabled = enabled;
+            plansSeparator.Visible = enabled;
+
+            // Remove everything after the separator
+            int index = plansToolStripMenuItem.DropDownItems.IndexOf(plansSeparator) + 1;
+            while (plansToolStripMenuItem.DropDownItems.Count > index)
+            {
+                plansToolStripMenuItem.DropDownItems.RemoveAt(index);
+            }
+
+            // Add new entries
+            if (character == null)
+                return;
+
+            character.Plans.AddTo(plansToolStripMenuItem.DropDownItems, InitializePlanItem);
+        }
+
+        /// <summary>
+        /// Plans > New Plan...
+        /// Displays the "New Plan" window.
+        /// </summary>
+        /// <param name="sender">menu item clicked</param>
+        /// <param name="e"></param>
+        private void newPlanMenuItem_Click(object sender, EventArgs e)
+        {
+            Character character = GetCurrentCharacter();
+            if (character == null)
+                return;
+
+            // Ask the user for a new name
+            string planName,
+                   planDescription;
+            using (NewPlanWindow npw = new NewPlanWindow())
+            {
+                DialogResult dr = npw.ShowDialog();
+                if (dr == DialogResult.Cancel)
+                    return;
+
+                planName = npw.PlanName;
+                planDescription = npw.PlanDescription;
+            }
+
+            // Create a new plan
+            Plan newPlan = new Plan(character) { Name = planName, Description = planDescription };
+
+            // Add plan and save
+            character.Plans.Add(newPlan);
+
+            // Show the editor for this plan
+            WindowsFactory.ShowByTag<PlanWindow, Plan>(newPlan);
+        }
+
+        /// <summary>
+        /// File > Load Plan from file...
+        /// </summary>
+        /// <param name="sender"></param>
+        /// <param name="e"></param>
+        private void loadFromFileToolStripMenuItem_Click(object sender, EventArgs e)
+        {
+            Character character = GetCurrentCharacter();
+
+            // Prompt the user to select a file
+            DialogResult dr = ofdOpenDialog.ShowDialog();
+            if (dr == DialogResult.Cancel)
+                return;
+
+            // Load from file and returns if an error occurred (user has already been warned)
+            SerializablePlan serial = PlanIOHelper.ImportFromXML(ofdOpenDialog.FileName);
+            if (serial == null)
+                return;
+
+            // Imports the plan
+            Plan loadedPlan = new Plan(character);
+            loadedPlan.Import(serial);
+
+            // Prompt the user for the plan name
+            using (NewPlanWindow npw = new NewPlanWindow())
+            {
+                npw.PlanName = Path.GetFileNameWithoutExtension(ofdOpenDialog.FileName);
+                DialogResult xdr = npw.ShowDialog();
+                if (xdr == DialogResult.Cancel)
+                    return;
+
+                loadedPlan.Name = npw.PlanName;
+                loadedPlan.Description = npw.PlanDescription;
+                character.Plans.Add(loadedPlan);
+            }
+        }
+
+        /// <summary>
+        /// Plans > Manage...
+        /// Displays the "Manage Plans" window.
+        /// </summary>
+        /// <param name="sender">menu item clicked</param>
+        /// <param name="e"></param>
+        private void manageToolStripMenuItem_Click(object sender, EventArgs e)
+        {
+            Character character = GetCurrentCharacter();
+
+            if (character == null)
+                return;
+
+            WindowsFactory.ShowByTag<PlanManagementWindow, Character>(character);
+        }
+
+        /// <summary>
+        /// Initializes tool strip menu item for the plan.
+        /// </summary>
+        /// <param name="planItem"></param>
+        /// <param name="plan"></param>
+        private static void InitializePlanItem(ToolStripItem planItem, Plan plan)
+        {
+            planItem.Tag = plan;
+            planItem.Click += planItem_Click;
+        }
+
+        /// <summary>
+        /// Plans > Name of the plan.
+        /// Open the plan.
+        /// </summary>
+        /// <param name="sender"></param>
+        /// <param name="e"></param>
+        private static void planItem_Click(object sender, EventArgs e)
+        {
+            // Retrieve the plan
+            ToolStripMenuItem menuItem = (ToolStripMenuItem)sender;
+            Plan plan = (Plan)menuItem.Tag;
+
+            // Show or bring to front if a window with the same plan as tag already exists
+            WindowsFactory.ShowByTag<PlanWindow, Plan>(plan);
+        }
+
+        /// <summary>
+        /// Tools > Mineral Worksheet.
+        /// Open the worksheet window.
+        /// </summary>
+        /// <param name="sender"></param>
+        /// <param name="e"></param>
+        private void mineralWorksheetToolStripMenuItem_Click(object sender, EventArgs e)
+        {
+            WindowsFactory.ShowUnique<MineralWorksheet>();
+        }
+
+        /// <summary>
+        /// Tools > Skills pie chart.
+        /// Displays the skills pie chart
+        /// </summary>
+        /// <param name="sender"></param>
+        /// <param name="e"></param>
+        private void tsSkillsPieChartTool_Click(object sender, EventArgs e)
+        {
+            // Return if no selected tab (cannot infere which character the chart should represent)
+            Character character = GetCurrentCharacter();
+            if (character == null)
+                return;
+
+            // Create the window
+            WindowsFactory.ShowByTag<SkillsPieChart, Character>(character);
+        }
+
+        /// <summary>
+        /// Tools > Scheduler.
+        /// Open the scheduler window.
+        /// </summary>
+        /// <param name="sender"></param>
+        /// <param name="e"></param>
+        private void schedulerToolStripMenuItem_Click(object sender, EventArgs e)
+        {
+            WindowsFactory.ShowUnique<ScheduleEditorWindow>();
+        }
+
+        /// <summary>
+        /// Tools > Blank Character Creator.
+        /// Open the blank character creation window.
+        /// </summary>
+        /// <param name="sender">The source of the event.</param>
+        /// <param name="e">The <see cref="System.EventArgs"/> instance containing the event data.</param>
+        private void blankCharacterMenu_Click(object sender, EventArgs e)
+        {
+            WindowsFactory.ShowUnique<BlankCharacterWindow>();
+        }
+
+        /// <summary>
+        /// Tools > Manual implants group.
+        /// </summary>
+        /// <param name="sender"></param>
+        /// <param name="e"></param>
+        private void manualImplantGroupsToolStripMenuItem_Click(object sender, EventArgs e)
+        {
+            Character character = GetCurrentCharacter();
+            if (character == null)
+                return;
+
+            WindowsFactory.ShowByTag<ImplantSetsWindow, Character>(character);
+        }
+
+        /// <summary>
+        /// Tools > Show owned skillbooks.
+        /// Displays a message box with the owned skills.
+        /// </summary>
+        /// <param name="sender"></param>
+        /// <param name="e"></param>
+        private void tsShowOwnedSkillbooks_Click(object sender, EventArgs e)
+        {
+            Character character = GetCurrentCharacter();
+            if (character == null)
+                return;
+
+            // Collect the owned skillbooks and sort them by name
+            SortedList<string, bool> sortedSkills = new SortedList<string, bool>();
+            foreach (Skill skill in character.Skills.Where(skill => skill.IsOwned && !skill.IsKnown))
+            {
+                sortedSkills.Add(skill.Name, skill.ArePrerequisitesMet);
+            }
+
+            // Build a string representation of the list
+            bool firstSkill = true;
+            StringBuilder sb = new StringBuilder();
+            foreach (string skillName in sortedSkills.Keys)
+            {
+                if (!firstSkill)
+                    sb.Append("\n");
+
+                firstSkill = false;
+
+                sb.AppendFormat(CultureConstants.DefaultCulture, "{0} {1}", skillName,
+                                sortedSkills[skillName] ? " (prereqs met)" : " (prereqs not met)");
+            }
+
+            // Prints the message box
+            if (firstSkill)
+                sb.Append("You don't have any skill books marked as \"Owned\".");
+
+            MessageBox.Show(sb.ToString(),
+                            String.Format(CultureConstants.DefaultCulture, "Skill books owned by {0}", character.Name),
+                            MessageBoxButtons.OK,
+                            MessageBoxIcon.Information);
+        }
+
+        /// <summary>
+        /// Tools > Options.
+        /// Open the settings form.
+        /// </summary>
+        /// <param name="sender"></param>
+        /// <param name="e"></param>
+        private void optionsToolStripMenuItem_Click(object sender, EventArgs e)
+        {
+            using (SettingsForm form = new SettingsForm())
+            {
+                form.ShowDialog(this);
+            }
+        }
+
+        /// <summary>
+        /// Help > Known problems and solutions.
+        /// </summary>
+        /// <param name="sender"></param>
+        /// <param name="e"></param>
+        private void knownProblemsMenu_Click(object sender, EventArgs e)
+        {
+            Util.OpenURL(new Uri(NetworkConstants.EVEMonKnownProblems));
+        }
+
+        /// <summary>
+        /// Help > UserVoice
+        /// </summary>
+        /// <param name="sender"></param>
+        /// <param name="e"></param>
+        private void userVoiceMenuItem_Click(object sender, EventArgs e)
+        {
+            Util.OpenURL(new Uri(NetworkConstants.EVEMonUserVoice));
+        }
+
+        /// <summary>
+        /// Help > Forums.
+        /// </summary>
+        /// <param name="sender"></param>
+        /// <param name="e"></param>
+        private void forumsMenu_Click(object sender, EventArgs e)
+        {
+            Util.OpenURL(new Uri(NetworkConstants.EVEMonForums));
+        }
+
+        /// <summary>
+        /// Help > About.
+        /// Open the "about" form.
+        /// </summary>
+        /// <param name="sender"></param>
+        /// <param name="e"></param>
+        private void aboutToolStripMenuItem_Click(object sender, EventArgs e)
+        {
+            WindowsFactory.ShowUnique<AboutWindow>();
+        }
+
+        /// <summary>
+        /// Menu bar's context menu > Menubar.
+        /// Hide/show the menu bar.
+        /// </summary>
+        /// <param name="sender"></param>
+        /// <param name="e"></param>
+        private void menubarToolStripMenuItem_Click(object sender, EventArgs e)
+        {
+            mainMenuBar.Visible = !mainMenuBar.Visible;
+            Settings.UI.MainWindow.ShowMenuBar = mainMenuBar.Visible;
+        }
+
+        /// <summary>
+        /// Menu bar's context menu > Toolbar.
+        /// Hide/show the tool bar.
+        /// </summary>
+        /// <param name="sender"></param>
+        /// <param name="e"></param>
+        private void standardToolStripMenuItem_Click(object sender, EventArgs e)
+        {
+            standardToolbar.Visible = !standardToolbar.Visible;
+            Settings.UI.MainWindow.ShowToolBar = standardToolbar.Visible;
+        }
+
+        /// <summary>
+        /// Toolbar > Plans icon's dropdown opening.
+        /// Rebuild the menu items for plans.
+        /// </summary>
+        /// <param name="sender"></param>
+        /// <param name="e"></param>
+        private void tsdbPlans_DropDownOpening(object sender, EventArgs e)
+        {
+            Character character = GetCurrentCharacter();
+            if (character == null)
+                return;
+
+            // Clear the menu items and rebuild them
+            plansTbMenu.DropDownItems.Clear();
+
+            character.Plans.AddTo(plansTbMenu.DropDownItems, InitializePlanItem);
+        }
+
+        /// <summary>
+        /// Toolbar > Context menu's dropdown opening.
+        /// </summary>
+        /// <param name="sender"></param>
+        /// <param name="e"></param>
+        private void toolbarContext_Opening(object sender, CancelEventArgs e)
+        {
+            menubarToolStripMenuItem.Enabled = standardToolbar.Visible;
+            standardToolStripMenuItem.Enabled = mainMenuBar.Visible;
+        }
+
+        #endregion
+
+
+        #region Tray icon
+
+        /// <summary>
+        /// Remove the popup if its showing.
+        /// </summary>
+        private void HidePopup()
+        {
+            if (m_trayPopup == null)
+                return;
+
+            m_trayPopup.Close();
+            m_trayPopup = null;
+        }
+
+        /// <summary>
+        /// Occurs when the user click the tray icon.
+        /// If it's not a right click button, we restore the window.
+        /// </summary>
+        /// <param name="sender"></param>
+        /// <param name="e"></param>
+        private void trayIcon_Click(object sender, EventArgs e)
+        {
+            // Returns for right-button click
+            MouseEventArgs mouseClick = e as MouseEventArgs;
+            if (mouseClick != null && mouseClick.Button == MouseButtons.Right)
+                return;
+
+            // Update the tray icon's visibility
+            HidePopup();
+
+            // Restore the main window
+            RestoreMainWindow();
+        }
+
+        /// <summary>
+        /// Occurs when the mouse hovers over the tray icon.
+        /// Make the popup visible.
+        /// </summary>
+        /// <param name="sender"></param>
+        /// <param name="e"></param>
+        private void trayIcon_MouseHover(object sender, EventArgs e)
+        {
+            // Only display the pop up window if the context menu isn't showing.
+            if (trayIconToolStrip.Visible)
+                return;
+
+            // Stop if the popup is disabled.
+            if (Settings.UI.SystemTrayPopup.Style == TrayPopupStyles.Disabled)
+                return;
+
+            // Create the popup.
+            if (Settings.UI.SystemTrayPopup.Style == TrayPopupStyles.PopupForm)
+                m_trayPopup = new TrayPopUpWindow();
+            else
+                m_trayPopup = new TrayTooltipWindow();
+
+            m_trayPopup.Show();
+        }
+
+        /// <summary>
+        /// Occurs when the mouse leaves the tray icon.
+        /// Hide the popup.
+        /// </summary>
+        /// <param name="sender"></param>
+        /// <param name="e"></param>
+        private void trayIcon_MouseLeave(object sender, EventArgs e)
+        {
+            HidePopup();
+            TriggerAutoShrink();
+        }
+
+        /// <summary>
+        /// Tray icon's context menu drop down opening.
+        /// Update the menu items for characters plans.
+        /// </summary>
+        /// <param name="sender"></param>
+        /// <param name="e"></param>
+        private void trayIconToolStrip_Opening(object sender, CancelEventArgs e)
+        {
+            HidePopup();
+
+            // Create the Plans sub-menu
+            List<Character> characters = new List<Character>(EveMonClient.MonitoredCharacters);
+            characters.Sort((x, y) => String.Compare(x.Name, y.Name, StringComparison.CurrentCulture));
+            foreach (Character character in characters)
+            {
+                ToolStripMenuItem characterItem = new ToolStripMenuItem(character.Name);
+                planToolStripMenuItem.DropDownItems.Add(characterItem);
+
+                character.Plans.AddTo(characterItem.DropDownItems, InitializePlanItem);
+            }
+        }
+
+        /// <summary>
+        /// Tray icon's context menu > Restore.
+        /// Restore the window to its normal size.
+        /// </summary>
+        /// <param name="sender"></param>
+        /// <param name="e"></param>
+        private void restoreToolStripMenuItem_Click(object sender, EventArgs e)
+        {
+            RestoreMainWindow();
+        }
+
+        /// <summary>
+        /// Tray icon's context menu > Close.
+        /// Quit the application.
+        /// </summary>
+        /// <param name="sender"></param>
+        /// <param name="e"></param>
+        private void closeToolStripMenuItem_Click(object sender, EventArgs e)
+        {
+            Application.Exit();
+        }
+
+        /// <summary>
+        /// Clear the menu items for characters plans. Rebuild on opening anyway.
+        /// </summary>
+        /// <param name="sender"></param>
+        /// <param name="e"></param>
+        private void trayIconToolStrip_Closed(object sender, ToolStripDropDownClosedEventArgs e)
+        {
+            // Clear the existing items
+            planToolStripMenuItem.DropDownItems.Clear();
+        }
+
+        /// <summary>
+        /// Restores the main window.
+        /// </summary>
+        private void RestoreMainWindow()
+        {
+            Visible = true;
+            WindowState = FormWindowState.Normal;
+            ShowInTaskbar = Visible;
+            Activate();
+            trayIcon.Visible = (Settings.UI.SystemTrayIcon != SystemTrayBehaviour.Disabled);
+        }
+
+        #endregion
+
+
+        #region Reaction to settings change
+
+        /// <summary>
+        /// Occurs when the settings form has been validated.
+        /// </summary>
+        /// <param name="sender"></param>
+        /// <param name="e"></param>
+        private void EveMonClient_SettingsChanged(object sender, EventArgs e)
+        {
+            UpdateControlsVisibility();
+        }
+
+        /// <summary>
+        /// Updates the controls visibility according to settings
+        /// </summary>
+        private void UpdateControlsVisibility()
+        {
+            // Tray icon's visibility
+            trayIcon.Visible = (Settings.UI.SystemTrayIcon != SystemTrayBehaviour.Disabled)
+                               && (Settings.UI.SystemTrayIcon == SystemTrayBehaviour.AlwaysVisible
+                                   || WindowState == FormWindowState.Minimized);
+
+            // Update manager configuration
+            UpdateManager.Enabled = Settings.Updates.CheckEVEMonVersion;
+
+            if (Settings.Updates.CheckEVEMonVersion && !m_isUpdateEventsSubscribed)
+            {
+                EveMonClient.UpdateAvailable += OnUpdateAvailable;
+                EveMonClient.DataUpdateAvailable += OnDataUpdateAvailable;
+                m_isUpdateEventsSubscribed = true;
+            }
+
+            if (!Settings.Updates.CheckEVEMonVersion && m_isUpdateEventsSubscribed)
+            {
+                EveMonClient.UpdateAvailable -= OnUpdateAvailable;
+                EveMonClient.DataUpdateAvailable -= OnDataUpdateAvailable;
+                m_isUpdateEventsSubscribed = false;
+            }
+
+            // IGB Server
+            ConfigureIgbServer();
+
+            // Rebuild tabs (the overview may have been removed)
+            if (tcCharacterTabs.TabPages.Contains(tpOverview) != Settings.UI.MainWindow.ShowOverview)
+                UpdateTabs();
+
+            // Whenever we switch API provider we update
+            // the server status and every monitored CCP character
+            if (m_apiProviderName == EveMonClient.APIProviders.CurrentProvider.Name)
+                return;
+
+            m_apiProviderName = EveMonClient.APIProviders.CurrentProvider.Name;
+            EveMonClient.EVEServer.ForceUpdate();
+
+            foreach (CCPCharacter character in EveMonClient.MonitoredCharacters.OfType<CCPCharacter>())
+            {
+                character.QueryMonitors.QueryEverything();
+            }
+        }
+
+        /// <summary>
+        /// Configures the IGB server based upon the current configuration
+        /// </summary>
+        private void ConfigureIgbServer()
+        {
+            // Not using the IGB server? stop it if it is running
+            if (!Settings.IGB.IGBServerEnabled)
+            {
+                if (m_igbServer != null)
+                {
+                    m_igbServer.Stop();
+                    m_igbServer = null;
+                }
+
+                return;
+            }
+
+            // We are using the IGB server create one if we don't already have one
+            if (m_igbServer == null)
+                m_igbServer = new IgbServer(Settings.IGB.IGBServerPublic, Settings.IGB.IGBServerPort);
+            else if (Settings.IGB.IGBServerPort != m_igbServer.IgbServerPort)
+            {
+                // The port has changed reset the IGB server
+                m_igbServer.Reset(Settings.IGB.IGBServerPublic, Settings.IGB.IGBServerPort);
+            }
+
+            // Finally start the service
+            m_igbServer.Start();
+        }
+
+        #endregion
+
+
+        #region Testing Functions
+
+        /// <summary>
+        /// Displays the test menu.
+        /// </summary>
+        private void DisplayTestMenu()
+        {
+            testToolStripMenuItem.Visible = true;
+            testTrayToolStripMenuItem.Visible = true;
+            testsToolStripSeperator.Visible = true;
+            testCharacterNotificationToolStripMenuItem.Visible = true;
+        }
+
+        /// <summary>
+        /// Enables the character notification if the current character is valid.
+        /// </summary>
+        /// <param name="sender"></param>
+        /// <param name="e"></param>
+        private void testToolStripMenuItem_DropDownOpening(object sender, EventArgs e)
+        {
+            testCharacterNotificationToolStripMenuItem.Enabled = GetCurrentCharacter() != null;
+        }
+
+        /// <summary>
+        /// Thrown an exception just to test the exception handler is working.
+        /// </summary>
+        /// <param name="sender"></param>
+        /// <param name="e"></param>
+        private void ExceptionWindowToolStripMenuItem_Click(object sender, EventArgs e)
+        {
+            throw new InvalidOperationException("Test Exception");
+        }
+
+        /// <summary>
+        /// Thrown an exception with an inner exception just to test the exception handler is working.
+        /// </summary>
+        /// <param name="sender"></param>
+        /// <param name="e"></param>
+        private void exceptionWindowRecursiveExceptionToolStripMenuItem_Click(object sender, EventArgs e)
+        {
+            throw new InvalidOperationException("Test Exception", new InvalidOperationException("Inner Exception"));
+        }
+
+        /// <summary>
+        /// Tests notification display in the MainWindow.
+        /// </summary>
+        /// <param name="sender"></param>
+        /// <param name="e"></param>
+        private void testNotificationToolStripMenuItem_Click(object sender, EventArgs e)
+        {
+            NotificationEventArgs notification = new NotificationEventArgs(null, NotificationCategory.TestNofitication)
+                                                     {
+                                                         Priority = NotificationPriority.Information,
+                                                         Behaviour = NotificationBehaviour.Overwrite,
+                                                         Description = "Test Notification"
+                                                     };
+            EveMonClient.Notifications.Notify(notification);
+        }
+
+        /// <summary>
+        /// Tests character's notification display in the Character Monitor.
+        /// </summary>
+        /// <param name="sender"></param>
+        /// <param name="e"></param>
+        private void testCharacterNotificationToolStripMenuItem_Click(object sender, EventArgs e)
+        {
+            CharacterMonitor monitor = GetCurrentMonitor();
+            monitor.TestCharacterNotification();
+        }
+
+        /// <summary>
+        /// Handles the Click event of the testTimeoutOneSecToolStripMenuItem control.
+        /// </summary>
+        /// <param name="sender">The source of the event.</param>
+        /// <param name="e">The <see cref="System.EventArgs"/> instance containing the event data.</param>
+        private void testTimeoutOneSecToolStripMenuItem_Click(object sender, EventArgs e)
+        {
+            MessageBox.Show(String.Format(CultureConstants.DefaultCulture, "Timeout was: {0}, now 1", Settings.Updates.HttpTimeout));
+            Settings.Updates.HttpTimeout = 1;
+        }
+
+        #endregion
+    }
 }